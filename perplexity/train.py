--- conflicted
+++ resolved
@@ -35,11 +35,7 @@
         dataset_name = "wikitext-2-v1"
     elif args.dataset_version == "large":
         dataset_name = "wikitext-103-v1"
-<<<<<<< HEAD
     dataset, tokenizer = setup_dataset(dataset_name, seq_max_length=args.seq_max_length)
-=======
-    dataset, tokenizer = setup_dataset(dataset_name)
->>>>>>> 80779e6c
 
     # Models, Loss
     if args.architecture == "FCN":
@@ -53,10 +49,8 @@
     print()
 
     # Scaling Experiments
-<<<<<<< HEAD
-    for data_fraction in tqdm(
-        args.data_fraction, desc="Data Iteration", leave=True, ncols=100
-    ):
+    data_and_perplexities = []
+    for data_fraction in tqdm(args.data_fraction, desc="Data Iteration"):
         train_loader, val_loader = get_dataloaders(
             dataset, data_fraction, args.batch_size
         )
@@ -65,57 +59,24 @@
             model.to(DEVICE)
             print(
                 f"\nModel is on device {DEVICE} and has {model.num_params} parameters"
-=======
-    data_and_perplexities = []
-    for fraction in [0.01, 0.05, 0.1, 0.2, 0.4, 0.6, 0.8, 1]:
-        # Create a subset of the dataset
-        train_size = int(len(dataset["train"]) * fraction)
-        validation_size = len(dataset["validation"])
-        train_subset = Subset(dataset["train"], indices=range(train_size))
-        validation_subset = Subset(
-            dataset["validation"], indices=range(validation_size)
-        )
-        train_loader = DataLoader(
-            train_subset, batch_size=args.batch_size, shuffle=True
-        )
-        validation_loader = DataLoader(
-            validation_subset, batch_size=args.batch_size, shuffle=True
-        )
-
-        # name schemas
-        timestamp = datetime.now().strftime("%Y%m%d_%H%M%S")
-        model_name = f"{args.architecture}_dv={args.dataset_version}_df={fraction}_p={model.num_params}"
-        group_name = f"{dataset_name}_{args.architecture}_ts={timestamp}"
-
-        if args.wandb_log:
-            run = wandb.init(
-                project="wikitext-scaling",
-                name=model_name,
-                group=group_name,
-                config={
-                    "learning_rate": args.lr,
-                    "num_epochs": args.num_epochs,
-                    "batch_size": args.batch_size,
-                    "fraction": f"{int(fraction*100)}%",
-                },
->>>>>>> 80779e6c
             )
             optimizer = optim.Adam(model.parameters(), lr=args.lr)
 
-            # Model Name Schema
-            model_name = f"{args.architecture}_dv={args.dataset_version}_df={data_fraction}_p={model.num_params}"
+            # name schemas
+            timestamp = datetime.now().strftime("%Y%m%d_%H%M%S")
+            model_name = f"{args.architecture}_dv={args.dataset_version}_df={fraction}_p={model.num_params}"
+            group_name = f"{dataset_name}_{args.architecture}_ts={timestamp}"
 
-            # Initialize Logging
             if args.wandb_log:
                 run = wandb.init(
                     project="wikitext-scaling",
                     name=model_name,
-                    group=f"{dataset_name}_fcn",
+                    group=group_name,
                     config={
                         "learning_rate": args.lr,
                         "num_epochs": args.num_epochs,
                         "batch_size": args.batch_size,
-                        "fraction": f"{int(data_fraction*100)}%",
+                        "fraction": f"{int(fraction*100)}%",
                     },
                 )
 
@@ -137,10 +98,6 @@
                 f"Dataset Size: {int(data_fraction*100)}%, Perplexity: {perplexity}\n"
             )
             if args.wandb_log:
-<<<<<<< HEAD
-                wandb.log({"perplexity": perplexity})
-                wandb.finish()
-=======
                 wandb.log({"loss": train_loss})
 
         # Evaluate Perplexity
@@ -180,5 +137,4 @@
     plt.ylabel("Validation Loss")
     plt.title(model_name)
     plt.grid(True, which="both", ls="--")
-    plt.show()
->>>>>>> 80779e6c
+    plt.show()