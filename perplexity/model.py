# model.py

import torch
import torch.nn as nn
import torch.nn.functional as F
from transformers import GPT2Tokenizer
from x_transformers import TransformerWrapper, Decoder
import matplotlib.pyplot as plt


class MetaFullyConnectedModels:
    def __init__(self, vocab_size):
        # Parameter Scaling Constants
        self.vocab_size = vocab_size
        self.embedding_dims_and_hidden_dims = [[16, 32], [32, 64], [64, 128], [128, 256], [256, 512], [512, 1024]]
        self.depths = [i for i in range(1, 13, 1)]

    def __iter__(self):
        for item in self.embedding_dims_and_hidden_dims:
            for current_depth in self.depths:
                yield FullyConnectedModel(
                    self.vocab_size, embedding_dim=item[0], hidden_dim=item[1], depth=current_depth
                )

    def __len__(self):
        return len(self.configurations)


class FullyConnectedModel(nn.Module):
    def __init__(self, vocab_size, embedding_dim=128, hidden_dim=128, depth=8):
        super().__init__()
        self.embedding = nn.Embedding(vocab_size, embedding_dim)
        self.fc1 = nn.Linear(embedding_dim, hidden_dim)
        self.relu = nn.ReLU()
        self.dropout = nn.Dropout(0.2)
        self.inner_layers = nn.ModuleList()
        for _ in range(depth):
            self.inner_layers.append(nn.Linear(hidden_dim, hidden_dim))
            self.inner_layers.append(nn.ReLU())
            self.inner_layers.append(nn.Dropout(0.2))
        self.fc2 = nn.Linear(hidden_dim, vocab_size)
        self.num_params = sum(p.numel() for p in self.parameters())

    def forward(self, x, src_key_padding_mask=None):
        x = self.embedding(x)
        x = self.relu(self.fc1(x))
        x = self.dropout(x)
        for layer in self.inner_layers:
            x = layer(x)
        x = self.fc2(x)
        return x

class XTransformerModel(nn.Module):
    def __init__(self, vocab_size, max_seq_len=512, d_model=512, n_layers=8, n_heads=8, d_ff=2048):
        super().__init__()
        # Transformer model setup
        self.model = TransformerWrapper(
            num_tokens=vocab_size,           # Size of the vocabulary
            max_seq_len=max_seq_len,         # Max sequence length
            attn_layers=Decoder(             # Decoder layers (no encoder for autoregressive generation)
                dim=d_model,                 # Model dimension (embedding size)
                depth=n_layers,              # Number of transformer layers
                heads=n_heads,               # Number of attention heads
                ff_mult=d_ff // d_model,     # Feed-forward multiplier
            )
        )
        self.num_params = sum(p.numel() for p in self.parameters())  # Count parameters

    def forward(self, src, src_key_padding_mask=None):
        """
        Args:
            src: Tensor of shape [batch_size, seq_length]
            src_key_padding_mask: Tensor of shape [batch_size, seq_length] (optional)
        
        Returns:
            logits: Tensor of shape [batch_size, seq_length, vocab_size]
        """
        if src_key_padding_mask is not None:
            # x-transformers expects mask of shape [batch_size, seq_length]
            # where True indicates tokens to be masked (ignored)
            attn_mask = src_key_padding_mask.bool()  # Ensure it's boolean
        else:
            attn_mask = None
        
        # x-transformers expects input of shape [batch_size, seq_length]
        return self.model(src, mask=attn_mask)  # Pass the 2D attention mask directly

class MetaXTransformers:
    def __init__(
        self,
        vocab_size
    ):
        # Predefined configurations to match target parameter counts, including varying d_ff
        self.configurations = [
            {"d_model": 2, "n_layers": 1, "n_heads": 1, "d_ff": 8},    # ~200k params
            # {"d_model": 4, "n_layers": 1, "n_heads": 1, "d_ff": 16},    # ~400k params
            # {"d_model": 8, "n_layers": 1, "n_heads": 1, "d_ff": 32},    # ~800k params
            # {"d_model": 16, "n_layers": 1, "n_heads": 1, "d_ff": 64},    # ~1.6M params
            # {"d_model": 32, "n_layers": 1, "n_heads": 1, "d_ff": 128},    # ~3.2M params
            # {"d_model": 64, "n_layers": 2, "n_heads": 2, "d_ff": 256},    # ~6.5M params
            # {"d_model": 128, "n_layers": 4, "n_heads": 4, "d_ff": 512},   # ~14M params
            # {"d_model": 256, "n_layers": 8, "n_heads": 8, "d_ff": 1024},  # ~34M params
            # {"d_model": 512, "n_layers": 10, "n_heads": 10, "d_ff": 2048},  # ~86M params
        ]

        self.vocab_size = vocab_size

    def __getitem__(self, idx):
        if idx >= len(self.configurations):
            raise IndexError("Configuration index out of range.")
        config = self.configurations[idx]
        return XTransformerModel(
            vocab_size=self.vocab_size,
            d_model=config["d_model"],
            n_layers=config["n_layers"],
            n_heads=config["n_heads"],
            d_ff=config["d_ff"]
        )

    def __len__(self):
        return len(self.configurations)

    def __iter__(self):
        for idx in range(len(self.configurations)):
            yield self[idx]


def plot_top_k_probs(probabilities, k, tokenizer):
    """
    Plot the top-k probabilities as a bar chart.

    Args:
        probabilities: Tensor of shape [vocab_size], the probabilities for the current step.
        k: int, the number of top probabilities to display.
        tokenizer: The tokenizer instance to convert token IDs to readable tokens.
    """
    # Get the top-k probabilities and their indices
    top_k_probs, top_k_indices = torch.topk(probabilities, k)
    
    # Convert token indices to actual tokens
    top_k_tokens = [tokenizer.decode([idx]) for idx in top_k_indices.tolist()]

    # Plot the probabilities as a bar chart
    plt.figure(figsize=(10, 5))
    plt.bar(top_k_tokens, top_k_probs.cpu().numpy())
    plt.title(f"Top {k} Probability Distribution")
    plt.xlabel("Tokens")
    plt.ylabel("Probabilities")
    plt.show()

def generate(meta_model, model_save_path, tokenizer, input_text, max_length, device, temperature=1.0, top_k=10):
    """
    Generates text from the model given an input prompt using temperature-based sampling.

    Args:
        meta_model: A meta model instance like MetaVanillaTransformers or MetaFullyConnectedModels.
        model_save_path: str, path to the saved model's state dict.
        tokenizer: A tokenizer instance (e.g., GPT2Tokenizer).
        input_text: str, input seed text for generating new text.
        max_length: int, the maximum number of tokens to generate.
        device: torch.device, the device to run computations on.
        temperature: float, controls the randomness of predictions by scaling the logits.
        top_k: int, the number of top probabilities to display and plot.

    Returns:
        str: The generated text.
    """
    # Step 1: Encode the input text into token indices
    input_ids = tokenizer.encode(input_text)
    input_ids = torch.tensor([input_ids], device=device)  # Make it a batch of 1

    # Step 2: Initialize the model using the provided meta_model
    model = next(iter(meta_model))  # Get the first model configuration (you can modify this as needed)
    
    # Step 3: Load the model state from the saved path
    model.load_state_dict(torch.load(model_save_path, map_location=device))
    model = model.to(device)
    model.eval()

<<<<<<< HEAD
    # Initialize the generated sequence with the input ids
    generated_ids = input_ids[0]
    for _ in range(max_length):
        # Step 2: Pass the input through the model
        with torch.no_grad():
            logits = model(generated_ids)
        # Step 3: Sample the next token (using greedy sampling for simplicity)
        logits = logits / temperature
        probabilities = torch.softmax(logits, dim=-1).squeeze()[-1, :]
        next_token_id = torch.multinomial(probabilities, num_samples=1)

        # Step 4: Append generated token to the sequence
        generated_ids = torch.cat((generated_ids, next_token_id), dim=0)
        # If end-of-sequence token is generated, stop
        if next_token_id.item() == tokenizer.eos_token_id:
            break

    # Step 5: Decode the generated sequence back to text
    return tokenizer.decode(generated_ids.squeeze().tolist())


# print(generate(
#     "saved_models/wikitext-2-v1_FCN_ts=2024_10_09-19:05:05/FCN_dv=small_df=1_p=86167121.pt",
#     GPT2Tokenizer.from_pretrained("gpt2"),
#     "we are trying to",
#     100,
#     torch.device("cpu"),
#     0.3
# ))
=======
    # Check if the model is a Transformer or FCN
    is_transformer = isinstance(model, XTransformerModel)

    if is_transformer:
        # Transformer Model: Autoregressive Generation (token by token)
        generated_ids = input_ids

        for _ in range(max_length):
            # Pass the input through the model
            with torch.no_grad():
                logits = model(generated_ids)  # Model forward pass
                logits = logits[:, -1, :]  # Only consider the last token's logits

            # Apply temperature to the logits and convert to probabilities
            logits = logits / temperature
            probabilities = F.softmax(logits, dim=-1)

            # Plot top-k probability distribution
            plot_top_k_probs(probabilities.squeeze(), top_k, tokenizer)

            # Sample the next token based on the probability distribution
            next_token_id = torch.multinomial(probabilities, num_samples=1)

            # Append the generated token to the sequence
            generated_ids = torch.cat((generated_ids, next_token_id), dim=1)

            # Decode and print the generated sequence so far
            print(f"Generated sequence so far: {tokenizer.decode(generated_ids.squeeze().tolist())}")

            # Stop if the EOS token is generated
            if next_token_id.item() == tokenizer.eos_token_id:
                break

        # Decode the generated sequence back to text
        generated_text = tokenizer.decode(generated_ids.squeeze().tolist())

    else:
        # Fully Connected Model: Autoregressive behavior by appending predictions back to the input
        generated_ids = input_ids

        for _ in range(max_length):
            # Step 1: Pass the input through the model
            with torch.no_grad():
                logits = model(generated_ids)  # Model forward pass, predicting the last word

            # Step 2: Apply temperature to the logits and convert to probabilities
            logits = logits / temperature
            probabilities = F.softmax(logits, dim=-1)

            # Plot top-k probability distribution
            plot_top_k_probs(probabilities.squeeze(), top_k, tokenizer)

            # Step 3: Sample the next token based on the probability distribution
            next_token_id = torch.multinomial(probabilities, num_samples=1)

            # Make sure next_token_id is [batch_size, 1]
            next_token_id = next_token_id.unsqueeze(-1) if next_token_id.dim() == 1 else next_token_id

            # Step 4: Append the predicted token to the input (for autoregressive behavior)
            generated_ids = torch.cat((generated_ids, next_token_id), dim=1)  # Append the new token to the input sequence

            # Print the generated sequence so far
            print(f"Generated sequence so far: {tokenizer.decode(generated_ids.squeeze().tolist())}")

            # Step 5: Stop if the EOS token is generated
            if next_token_id.item() == tokenizer.eos_token_id:
                break

        # Step 6: Decode the generated sequence back to text
        generated_text = tokenizer.decode(generated_ids.squeeze().tolist())

    return generated_text

# Example Usage:
# Assuming you've initialized the model meta-class (MetaVanillaTransformers or MetaFullyConnectedModels)
# and that the model has been trained and saved.

# if __name__ == '__main__':
#     meta_model = MetaXTransformers(vocab_size=50257)
#     tokenizer = GPT2Tokenizer.from_pretrained("gpt2")
#     generated_text = generate(
#         meta_model=meta_model, 
#         model_save_path="saved_models/VanillaTransformer_dv=small_df=1_p=6597696.pt", 
#         tokenizer=tokenizer, 
#         input_text="Once upon a time", 
#         max_length=50, 
#         device=torch.device("cpu"), 
#         temperature=0.3  # Default temperature (you can adjust this)
#     )
#     print(generated_text)


# def verify_model_sizes(vocab_size):
#     """
#     Instantiate models from MetaXTransformers, print the number of parameters for each.
#     """
#     # Instantiate MetaXTransformers with the desired vocab size
#     meta_transformers = MetaXTransformers(vocab_size=vocab_size)

#     # Iterate through the configurations and instantiate models
#     for idx, transformer_model in enumerate(meta_transformers):
#         # Count the parameters
#         param_count = transformer_model.num_params
#         # Print the configuration index and parameter count
#         print(f"Model {idx+1}: {param_count} parameters")

# if __name__ == "__main__":
#     # Set a sample vocabulary size (this should match your intended vocabulary size)
#     vocab_size = 50187  # Example vocab size
#     # Verify model sizes
#     verify_model_sizes(vocab_size)

>>>>>>> 7a0100a8
<|MERGE_RESOLUTION|>--- conflicted
+++ resolved
@@ -29,12 +29,15 @@
 class FullyConnectedModel(nn.Module):
     def __init__(self, vocab_size, embedding_dim=128, hidden_dim=128, depth=8):
         super().__init__()
-        self.embedding = nn.Embedding(vocab_size, embedding_dim)
-        self.fc1 = nn.Linear(embedding_dim, hidden_dim)
+        self.embedding_dim = embedding_dim
+        self.hidden_dim = hidden_dim
+        self.depth = depth
+        self.embedding = nn.Embedding(vocab_size, self.embedding_dim)
+        self.fc1 = nn.Linear(embedding_dim, self.hidden_dim)
         self.relu = nn.ReLU()
         self.dropout = nn.Dropout(0.2)
         self.inner_layers = nn.ModuleList()
-        for _ in range(depth):
+        for _ in range(self.depth):
             self.inner_layers.append(nn.Linear(hidden_dim, hidden_dim))
             self.inner_layers.append(nn.ReLU())
             self.inner_layers.append(nn.Dropout(0.2))
@@ -177,37 +180,6 @@
     model = model.to(device)
     model.eval()
 
-<<<<<<< HEAD
-    # Initialize the generated sequence with the input ids
-    generated_ids = input_ids[0]
-    for _ in range(max_length):
-        # Step 2: Pass the input through the model
-        with torch.no_grad():
-            logits = model(generated_ids)
-        # Step 3: Sample the next token (using greedy sampling for simplicity)
-        logits = logits / temperature
-        probabilities = torch.softmax(logits, dim=-1).squeeze()[-1, :]
-        next_token_id = torch.multinomial(probabilities, num_samples=1)
-
-        # Step 4: Append generated token to the sequence
-        generated_ids = torch.cat((generated_ids, next_token_id), dim=0)
-        # If end-of-sequence token is generated, stop
-        if next_token_id.item() == tokenizer.eos_token_id:
-            break
-
-    # Step 5: Decode the generated sequence back to text
-    return tokenizer.decode(generated_ids.squeeze().tolist())
-
-
-# print(generate(
-#     "saved_models/wikitext-2-v1_FCN_ts=2024_10_09-19:05:05/FCN_dv=small_df=1_p=86167121.pt",
-#     GPT2Tokenizer.from_pretrained("gpt2"),
-#     "we are trying to",
-#     100,
-#     torch.device("cpu"),
-#     0.3
-# ))
-=======
     # Check if the model is a Transformer or FCN
     is_transformer = isinstance(model, XTransformerModel)
 
@@ -245,39 +217,21 @@
         generated_text = tokenizer.decode(generated_ids.squeeze().tolist())
 
     else:
-        # Fully Connected Model: Autoregressive behavior by appending predictions back to the input
-        generated_ids = input_ids
-
+        generated_ids = input_ids[0]
         for _ in range(max_length):
-            # Step 1: Pass the input through the model
+            # Step 2: Pass the input through the model
             with torch.no_grad():
-                logits = model(generated_ids)  # Model forward pass, predicting the last word
-
-            # Step 2: Apply temperature to the logits and convert to probabilities
+                logits = model(generated_ids)
+            # Step 3: Sample the next token (using greedy sampling for simplicity)
             logits = logits / temperature
-            probabilities = F.softmax(logits, dim=-1)
-
-            # Plot top-k probability distribution
-            plot_top_k_probs(probabilities.squeeze(), top_k, tokenizer)
-
-            # Step 3: Sample the next token based on the probability distribution
+            probabilities = torch.softmax(logits, dim=-1).squeeze()[-1, :]
             next_token_id = torch.multinomial(probabilities, num_samples=1)
 
-            # Make sure next_token_id is [batch_size, 1]
-            next_token_id = next_token_id.unsqueeze(-1) if next_token_id.dim() == 1 else next_token_id
-
-            # Step 4: Append the predicted token to the input (for autoregressive behavior)
-            generated_ids = torch.cat((generated_ids, next_token_id), dim=1)  # Append the new token to the input sequence
-
-            # Print the generated sequence so far
-            print(f"Generated sequence so far: {tokenizer.decode(generated_ids.squeeze().tolist())}")
-
-            # Step 5: Stop if the EOS token is generated
+            # Step 4: Append generated token to the sequence
+            generated_ids = torch.cat((generated_ids, next_token_id), dim=0)
+            # If end-of-sequence token is generated, stop
             if next_token_id.item() == tokenizer.eos_token_id:
                 break
-
-        # Step 6: Decode the generated sequence back to text
-        generated_text = tokenizer.decode(generated_ids.squeeze().tolist())
 
     return generated_text
 
@@ -320,4 +274,12 @@
 #     # Verify model sizes
 #     verify_model_sizes(vocab_size)
 
->>>>>>> 7a0100a8
+
+# print(generate(
+#     "saved_models/wikitext-2-v1_FCN_ts=2024_10_09-19:05:05/FCN_dv=small_df=1_p=86167121.pt",
+#     GPT2Tokenizer.from_pretrained("gpt2"),
+#     "we are trying to",
+#     100,
+#     torch.device("cpu"),
+#     0.3
+# ))