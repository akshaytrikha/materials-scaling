--- conflicted
+++ resolved
@@ -88,16 +88,7 @@
 class MetaXTransformers:
     def __init__(
         self,
-<<<<<<< HEAD
         vocab_size
-=======
-        vocab_size,
-        d_model: int = 256,
-        d_hid: int = 512,
-        nhead: int = 4,
-        nlayers: int = 8,
-        dropout: float = 0.2,
->>>>>>> 42170cce
     ):
         # Predefined configurations to match target parameter counts, including varying d_ff
         self.configurations = [
@@ -134,16 +125,11 @@
             yield self[idx]
 
 
-<<<<<<< HEAD
 def plot_top_k_probs(probabilities, k, tokenizer):
-=======
-def generate(model_save_path, tokenizer, input_text, max_length, device, temperature):
->>>>>>> 42170cce
     """
     Plot the top-k probabilities as a bar chart.
 
     Args:
-<<<<<<< HEAD
         probabilities: Tensor of shape [vocab_size], the probabilities for the current step.
         k: int, the number of top probabilities to display.
         tokenizer: The tokenizer instance to convert token IDs to readable tokens.
@@ -178,23 +164,12 @@
 
     Returns:
         str: The generated text.
-=======
-        model_save_path (str): path to the saved model
-        tokenizer: GPT2Tokenizer
-        input_text (str): input seed text for generating new text
-        max_length (int): maximum length of the generated text
-        device: torch device (cpu or cuda)
-
-    Returns:
-    - generated text as a string
->>>>>>> 42170cce
     """
     # Step 1: Encode the input text into token indices
     input_ids = tokenizer.encode(input_text)
     input_ids = torch.tensor([input_ids], device=device)  # Make it a batch of 1
     print(f"input_ids.shape is {input_ids.shape}")
 
-<<<<<<< HEAD
     # Step 2: Initialize the model using the provided meta_model
     model = next(iter(meta_model))  # Get the first model configuration (you can modify this as needed)
     
@@ -315,50 +290,3 @@
 #     # Verify model sizes
 #     verify_model_sizes(vocab_size)
 
-=======
-    # Load the model and set it to evaluation mode
-    model = torch.load(model_save_path)
-    model = model.to(device)
-    model.eval()
-
-    # Initialize the generated sequence with the input ids
-    generated_ids = input_ids
-    for _ in range(max_length):
-        # Step 2: Pass the input through the model
-        with torch.no_grad():
-            logits = model(generated_ids)
-            print(f"logits.shape is {logits.shape}")
-        # Step 3: Sample the next token (using greedy sampling for simplicity)
-        logits = logits / temperature
-        probabilities = torch.softmax(logits, dim=-1).squeeze()
-        next_token_id = torch.multinomial(probabilities, num_samples=1).unsqueeze(
-            1
-        )  # [0][len(input_text.split(" ")) - 1].unsqueeze(0).unsqueeze(0)
-        # Step 4: Append the generated token to the sequence
-        print(f"the next_token_id.shape is {next_token_id.shape}")
-        generated_ids = torch.cat((generated_ids, next_token_id), dim=1)
-        print(generated_ids)
-        print(tokenizer.decode(generated_ids.squeeze().tolist()))
-        print(generated_ids.shape)
-        # If end-of-sequence token is generated, stop
-
-        # Step 4: Append generated token to the sequence
-        generated_ids = torch.cat((generated_ids, next_token_id), dim=1)
-
-        # If end-of-sequence token is generated, stop
-        if next_token_id.item() == tokenizer.eos_token_id:
-            break
-
-    # Step 5: Decode the generated sequence back to text
-    return tokenizer.decode(generated_ids.squeeze().tolist())
-
-
-generate(
-    "saved_models/wikitext-2-v1_FCN_ts=2024_10_09-19:05:05/FCN_dv=small_df=1_p=86167121.pt",
-    GPT2Tokenizer.from_pretrained("gpt2"),
-    "we are trying to",
-    100,
-    torch.device("cpu"),
-    0.3
-)
->>>>>>> 42170cce
