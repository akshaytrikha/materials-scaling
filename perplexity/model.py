--- conflicted
+++ resolved
@@ -172,14 +172,9 @@
         return len(self.configurations)
 
 
-<<<<<<< HEAD
 def generate(model_save_path, tokenizer, input_text, max_length, device, temperature):
     """
     Generates text from the model given an input prompt.
-=======
-def generate(model_save_path, tokenizer, input_text, max_length, device):
-    """Generates text from  model given an input prompt.
->>>>>>> 7d10bd77
 
     Args:
         model_save_path (str): path to the saved model
@@ -207,28 +202,23 @@
         # Step 2: Pass the input through the model
         with torch.no_grad():
             logits = model(generated_ids)
-<<<<<<< HEAD
             print(f"logits.shape is {logits.shape}")
-=======
-            print(logits.shape)
-
->>>>>>> 7d10bd77
         # Step 3: Sample the next token (using greedy sampling for simplicity)
         logits = logits / temperature
         probabilities = torch.softmax(logits, dim=-1).squeeze()
         next_token_id = torch.multinomial(probabilities, num_samples=1).unsqueeze(
             1
         )  # [0][len(input_text.split(" ")) - 1].unsqueeze(0).unsqueeze(0)
-
-        # Step 4: Append generated token to the sequence
+        # Step 4: Append the generated token to the sequence
+        print(f"the next_token_id.shape is {next_token_id.shape}")
         generated_ids = torch.cat((generated_ids, next_token_id), dim=1)
-<<<<<<< HEAD
         print(generated_ids)
         print(tokenizer.decode(generated_ids.squeeze().tolist()))
         print(generated_ids.shape)
         # If end-of-sequence token is generated, stop
-=======
->>>>>>> 7d10bd77
+
+        # Step 4: Append generated token to the sequence
+        generated_ids = torch.cat((generated_ids, next_token_id), dim=1)
 
         # If end-of-sequence token is generated, stop
         if next_token_id.item() == tokenizer.eos_token_id:
