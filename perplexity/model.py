# model.py

import torch
import torch.nn as nn
import torch.nn.functional as F
from transformers import GPT2Tokenizer
from x_transformers import TransformerWrapper, Decoder
import matplotlib.pyplot as plt


class MetaFullyConnectedModels:
    def __init__(self, vocab_size):
        self.configurations = [
            # {"embedding_dim": 2, "hidden_dim": 2, "depth": 1},      # 251,297 params
            # {"embedding_dim": 4, "hidden_dim": 4, "depth": 2},      # 452,373 params
            # {"embedding_dim": 8, "hidden_dim": 8, "depth": 4},      # 854,729 params
            {"embedding_dim": 16, "hidden_dim": 16, "depth": 8},    # 1,660,929 params
            # {"embedding_dim": 32, "hidden_dim": 32, "depth": 12},   # 3,280,433 params
            # {"embedding_dim": 64, "hidden_dim": 64, "depth": 12},   # 6,537,233 params
            # {"embedding_dim": 128, "hidden_dim": 128, "depth": 12}, # 13,130,705 params
            # {"embedding_dim": 320, "hidden_dim": 320, "depth": 16}, # 33,960,977 params
            # {"embedding_dim": 640, "hidden_dim": 640, "depth": 54}  # 86,942,417 params
        ]
        self.vocab_size = vocab_size

    def __iter__(self):
        for item in self.embedding_dims_and_hidden_dims:
            for current_depth in self.depths:
                yield FullyConnectedModel(
                    self.vocab_size, embedding_dim=item[0], hidden_dim=item[1], depth=current_depth
                )
    
    def __getitem__(self, idx):
        if idx >= len(self.configurations):
            raise IndexError("Configuration index out of range.")
        config = self.configurations[idx]
        return FullyConnectedModel(
            vocab_size=self.vocab_size,
            embedding_dim=config["embedding_dim"],
            hidden_dim=config["hidden_dim"],
            depth=config["depth"]
        )

    def __len__(self):
        return len(self.configurations)
    
    def __iter__(self):
        for idx in range(len(self.configurations)):
            yield self[idx]


class FullyConnectedModel(nn.Module):
    def __init__(self, vocab_size, embedding_dim=128, hidden_dim=128, depth=8):
        super().__init__()
        self.embedding_dim = embedding_dim
        self.hidden_dim = hidden_dim
        self.depth = depth
        self.embedding = nn.Embedding(vocab_size, self.embedding_dim)
        self.fc1 = nn.Linear(embedding_dim, self.hidden_dim)
        self.layernorm = nn.LayerNorm(self.hidden_dim)
        self.leakyrelu = nn.LeakyReLU(negative_slope=0.01)
        self.inner_layers = nn.ModuleList()
        for _ in range(self.depth):
            self.inner_layers.append(nn.Linear(hidden_dim, hidden_dim))
            self.inner_layers.append(nn.LayerNorm(self.hidden_dim))
            self.inner_layers.append(nn.LeakyReLU(negative_slope=0.01))
        self.fc2 = nn.Linear(hidden_dim, vocab_size)
        self.num_params = sum(p.numel() for p in self.parameters())

    def forward(self, x, src_key_padding_mask=None):
        x = self.embedding(x)
        print(f"embedding is {x}")
        x = self.fc1(x)
        print(f"fc1 is {x}")
        x = self.layernorm(x)
        print(f"layernorm is {x}")
        x = self.leakyrelu(x)
        print(f"leakyrelu is {x}")
        for layer in self.inner_layers:
            x = layer(x)
            print(f"layer output is {x}")
        x = self.fc2(x)
        print(f"fc2 is {x}")
        return x

class XTransformerModel(nn.Module):
    def __init__(self, vocab_size, max_seq_len=512, d_model=512, n_layers=8, n_heads=8, d_ff=2048):
        super().__init__()
        # Transformer model setup
        self.model = TransformerWrapper(
            num_tokens=vocab_size,           # Size of the vocabulary
            max_seq_len=max_seq_len,         # Max sequence length
            attn_layers=Decoder(             # Decoder layers (no encoder for autoregressive generation)
                dim=d_model,                 # Model dimension (embedding size)
                depth=n_layers,              # Number of transformer layers
                heads=n_heads,               # Number of attention heads
                ff_mult=d_ff // d_model,     # Feed-forward multiplier
            )
        )
        self.num_params = sum(p.numel() for p in self.parameters())  # Count parameters

    def forward(self, src, src_key_padding_mask=None):
        """
        Args:
            src: Tensor of shape [batch_size, seq_length]
            src_key_padding_mask: Tensor of shape [batch_size, seq_length] (optional)
        
        Returns:
            logits: Tensor of shape [batch_size, seq_length, vocab_size]
        """
        if src_key_padding_mask is not None:
            # x-transformers expects mask of shape [batch_size, seq_length]
            # where True indicates tokens to be masked (ignored)
            attn_mask = src_key_padding_mask.bool()  # Ensure it's boolean
        else:
            attn_mask = None
        
        # x-transformers expects input of shape [batch_size, seq_length]
        return self.model(src, mask=attn_mask)  # Pass the 2D attention mask directly

class MetaXTransformers:
    def __init__(
        self,
        vocab_size
    ):
        # Predefined configurations to match target parameter counts, including varying d_ff
        self.configurations = [
<<<<<<< HEAD
            # {"d_model": 2, "n_layers": 1, "n_heads": 1, "d_ff": 8},    # ~200k params
            # {"d_model": 4, "n_layers": 1, "n_heads": 1, "d_ff": 16},    # ~400k params
            # {"d_model": 8, "n_layers": 1, "n_heads": 1, "d_ff": 32},    # ~800k params
            {"d_model": 16, "n_layers": 1, "n_heads": 1, "d_ff": 64},    # ~1.6M params
            # {"d_model": 32, "n_layers": 1, "n_heads": 1, "d_ff": 128},    # ~3.2M params
            # {"d_model": 64, "n_layers": 2, "n_heads": 2, "d_ff": 256},    # ~6.5M params
            # {"d_model": 128, "n_layers": 4, "n_heads": 4, "d_ff": 512},   # ~14M params
            # {"d_model": 256, "n_layers": 8, "n_heads": 8, "d_ff": 1024},  # ~34M params
            # {"d_model": 512, "n_layers": 10, "n_heads": 10, "d_ff": 2048},  # ~86M params
=======
            {"d_model": 2, "n_layers": 1, "n_heads": 1, "d_ff": 8},    # ~200k params
            {"d_model": 4, "n_layers": 1, "n_heads": 1, "d_ff": 16},    # ~400k params
            {"d_model": 8, "n_layers": 1, "n_heads": 1, "d_ff": 32},    # ~800k params
            {"d_model": 16, "n_layers": 1, "n_heads": 1, "d_ff": 64},    # ~1.6M params
            {"d_model": 32, "n_layers": 1, "n_heads": 1, "d_ff": 128},    # ~3.2M params
            {"d_model": 64, "n_layers": 2, "n_heads": 2, "d_ff": 256},    # ~6.5M params
            {"d_model": 128, "n_layers": 4, "n_heads": 4, "d_ff": 512},   # ~14M params
            {"d_model": 256, "n_layers": 8, "n_heads": 8, "d_ff": 1024},  # ~34M params
            {"d_model": 512, "n_layers": 10, "n_heads": 10, "d_ff": 2048},  # ~86M params
>>>>>>> ed3934d6
        ]

        self.vocab_size = vocab_size

    def __getitem__(self, idx):
        if idx >= len(self.configurations):
            raise IndexError("Configuration index out of range.")
        config = self.configurations[idx]
        return XTransformerModel(
            vocab_size=self.vocab_size,
            d_model=config["d_model"],
            n_layers=config["n_layers"],
            n_heads=config["n_heads"],
            d_ff=config["d_ff"]
        )

    def __len__(self):
        return len(self.configurations)

    def __iter__(self):
        for idx in range(len(self.configurations)):
            yield self[idx]


def plot_top_k_probs(probabilities, k, tokenizer):
    """
    Plot the top-k probabilities as a bar chart.

    Args:
        probabilities: Tensor of shape [vocab_size], the probabilities for the current step.
        k: int, the number of top probabilities to display.
        tokenizer: The tokenizer instance to convert token IDs to readable tokens.
    """
    # Get the top-k probabilities and their indices
    top_k_probs, top_k_indices = torch.topk(probabilities, k)
    
    # Convert token indices to actual tokens
    top_k_tokens = [tokenizer.decode([idx]) for idx in top_k_indices.tolist()]

    # Plot the probabilities as a bar chart
    plt.figure(figsize=(10, 5))
    plt.bar(top_k_tokens, top_k_probs.cpu().numpy())
    plt.title(f"Top {k} Probability Distribution")
    plt.xlabel("Tokens")
    plt.ylabel("Probabilities")
    plt.show()

def generate(meta_model, model_save_path, tokenizer, input_text, max_length, device, temperature=1.0, top_k=10):
    """
    Generates text from the model given an input prompt using temperature-based sampling.

    Args:
        meta_model: A meta model instance like MetaVanillaTransformers or MetaFullyConnectedModels.
        model_save_path: str, path to the saved model's state dict.
        tokenizer: A tokenizer instance (e.g., GPT2Tokenizer).
        input_text: str, input seed text for generating new text.
        max_length: int, the maximum number of tokens to generate.
        device: torch.device, the device to run computations on.
        temperature: float, controls the randomness of predictions by scaling the logits.
        top_k: int, the number of top probabilities to display and plot.

    Returns:
        str: The generated text.
    """
    # Step 1: Encode the input text into token indices
    print(input_text)
    input_ids = tokenizer.encode(input_text)
    input_ids = torch.tensor([input_ids], device=device)  # Make it a batch of 1

    # Step 2: Initialize the model using the provided meta_model
    model = next(iter(meta_model))  # Get the first model configuration (you can modify this as needed)
    
    # Step 3: Load the model state from the saved path
    model.load_state_dict(torch.load(model_save_path, map_location=device))
    model = model.to(device)
    model.eval()

    # Check if the model is a Transformer or FCN
    is_transformer = isinstance(model, XTransformerModel)

    if is_transformer:
        # Transformer Model: Autoregressive Generation (token by token)
        generated_ids = input_ids

        for _ in range(max_length):
            # Pass the input through the model
            with torch.no_grad():
                logits = model(generated_ids)  # Model forward pass
                logits = logits[:, -1, :]  # Only consider the last token's logits

            # Apply temperature to the logits and convert to probabilities
            logits = logits / temperature
            probabilities = F.softmax(logits, dim=-1)

            # Plot top-k probability distribution
            # plot_top_k_probs(probabilities.squeeze(), top_k, tokenizer)

            # Sample the next token based on the probability distribution
            next_token_id = torch.multinomial(probabilities, num_samples=1)

            # Append the generated token to the sequence
            generated_ids = torch.cat((generated_ids, next_token_id), dim=1)

            # Decode and print the generated sequence so far
            print(f"Generated sequence so far: {tokenizer.decode(generated_ids.squeeze().tolist())}")

            # Stop if the EOS token is generated
            if next_token_id.item() == tokenizer.eos_token_id:
                break

    else:
        generated_ids = input_ids[0]
        for _ in range(max_length):
            # Step 2: Pass the input through the model
            with torch.no_grad():
                logits = model(generated_ids)
            # Step 3: Sample the next token (using greedy sampling for simplicity)
            logits = logits / temperature
            probabilities = torch.softmax(logits, dim=-1).squeeze()[-1, :]
            next_token_id = torch.multinomial(probabilities, num_samples=1)

            # Step 4: Append generated token to the sequence
            generated_ids = torch.cat((generated_ids, next_token_id), dim=0)
            plot_top_k_probs(probabilities.squeeze(), top_k, tokenizer)
            # If end-of-sequence token is generated, stop
            if next_token_id.item() == tokenizer.eos_token_id:
                break
    # Decode the generated sequence back to text
    generated_text = tokenizer.decode(generated_ids.squeeze().tolist())
    return generated_text

# Example Usage:
# Assuming you've initialized the model meta-class (MetaVanillaTransformers or MetaFullyConnectedModels)
# and that the model has been trained and saved.

# if __name__ == '__main__':
#     meta_model = MetaXTransformers(vocab_size=50257)
#     tokenizer = GPT2Tokenizer.from_pretrained("gpt2")
#     generated_text = generate(
#         meta_model=meta_model, 
#         model_save_path="saved_models/VanillaTransformer_dv=small_df=1_p=6597696.pt", 
#         tokenizer=tokenizer, 
#         input_text="Once upon a time", 
#         max_length=50, 
#         device=torch.device("cpu"), 
#         temperature=0.3  # Default temperature (you can adjust this)
#     )
#     print(generated_text)


# def verify_model_sizes(vocab_size):
#     """
#     Instantiate models from MetaXTransformers, print the number of parameters for each.
#     """
#     # Instantiate MetaXTransformers with the desired vocab size
#     meta_transformers = MetaXTransformers(vocab_size=vocab_size)

#     # Iterate through the configurations and instantiate models
#     for idx, transformer_model in enumerate(meta_transformers):
#         # Count the parameters
#         param_count = transformer_model.num_params
#         # Print the configuration index and parameter count
#         print(f"Model {idx+1}: {param_count} parameters")

# if __name__ == "__main__":
#     # Set a sample vocabulary size (this should match your intended vocabulary size)
#     vocab_size = 50187  # Example vocab size
#     # Verify model sizes
#     verify_model_sizes(vocab_size)

<<<<<<< HEAD

# print(generate(
#     MetaXTransformers(len(GPT2Tokenizer.from_pretrained("gpt2"))),
#     "local/VanillaTransformer_dv=small_df=0.1_p=202612.pt",
#     GPT2Tokenizer.from_pretrained("gpt2"),
#     "we are trying to",
#     10,
#     torch.device("cpu"),
#     0.3
# ))
=======
print(generate(
    MetaFullyConnectedModels(len(GPT2Tokenizer.from_pretrained("gpt2"))),
    "saved_models/wikitext-2-raw-v1_FCN_ts=2024_10_17-05:24:32/FCN_dv=small_df=0.25_p=1661217_e=16_h=16_d=8.pt",
    GPT2Tokenizer.from_pretrained("gpt2"),
    "1 2 3 4",
    10,
    torch.device("cpu"),
    0.3
))
>>>>>>> ed3934d6
<|MERGE_RESOLUTION|>--- conflicted
+++ resolved
@@ -125,17 +125,6 @@
     ):
         # Predefined configurations to match target parameter counts, including varying d_ff
         self.configurations = [
-<<<<<<< HEAD
-            # {"d_model": 2, "n_layers": 1, "n_heads": 1, "d_ff": 8},    # ~200k params
-            # {"d_model": 4, "n_layers": 1, "n_heads": 1, "d_ff": 16},    # ~400k params
-            # {"d_model": 8, "n_layers": 1, "n_heads": 1, "d_ff": 32},    # ~800k params
-            {"d_model": 16, "n_layers": 1, "n_heads": 1, "d_ff": 64},    # ~1.6M params
-            # {"d_model": 32, "n_layers": 1, "n_heads": 1, "d_ff": 128},    # ~3.2M params
-            # {"d_model": 64, "n_layers": 2, "n_heads": 2, "d_ff": 256},    # ~6.5M params
-            # {"d_model": 128, "n_layers": 4, "n_heads": 4, "d_ff": 512},   # ~14M params
-            # {"d_model": 256, "n_layers": 8, "n_heads": 8, "d_ff": 1024},  # ~34M params
-            # {"d_model": 512, "n_layers": 10, "n_heads": 10, "d_ff": 2048},  # ~86M params
-=======
             {"d_model": 2, "n_layers": 1, "n_heads": 1, "d_ff": 8},    # ~200k params
             {"d_model": 4, "n_layers": 1, "n_heads": 1, "d_ff": 16},    # ~400k params
             {"d_model": 8, "n_layers": 1, "n_heads": 1, "d_ff": 32},    # ~800k params
@@ -145,7 +134,6 @@
             {"d_model": 128, "n_layers": 4, "n_heads": 4, "d_ff": 512},   # ~14M params
             {"d_model": 256, "n_layers": 8, "n_heads": 8, "d_ff": 1024},  # ~34M params
             {"d_model": 512, "n_layers": 10, "n_heads": 10, "d_ff": 2048},  # ~86M params
->>>>>>> ed3934d6
         ]
 
         self.vocab_size = vocab_size
@@ -316,18 +304,6 @@
 #     # Verify model sizes
 #     verify_model_sizes(vocab_size)
 
-<<<<<<< HEAD
-
-# print(generate(
-#     MetaXTransformers(len(GPT2Tokenizer.from_pretrained("gpt2"))),
-#     "local/VanillaTransformer_dv=small_df=0.1_p=202612.pt",
-#     GPT2Tokenizer.from_pretrained("gpt2"),
-#     "we are trying to",
-#     10,
-#     torch.device("cpu"),
-#     0.3
-# ))
-=======
 print(generate(
     MetaFullyConnectedModels(len(GPT2Tokenizer.from_pretrained("gpt2"))),
     "saved_models/wikitext-2-raw-v1_FCN_ts=2024_10_17-05:24:32/FCN_dv=small_df=0.25_p=1661217_e=16_h=16_d=8.pt",
@@ -336,5 +312,4 @@
     10,
     torch.device("cpu"),
     0.3
-))
->>>>>>> ed3934d6
+))