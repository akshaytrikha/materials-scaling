import datasets
from transformers import GPT2Tokenizer
from torch.utils.data import DataLoader, Subset

<<<<<<< HEAD
def setup_dataset(dataset_name: str, seq_length: int = 512):
    """Load the wikitext dataset and encode it using the GPT2 tokenizer.

    Args:
        dataset_name (str): small is "wikitext-2-v1", large is "wikitext-103-v1" which is 50x bigger
        seq_length (int): Maximum sequence length for the tokenizer
=======
SEQ_LENGTH = 128


# Function to encode examples using the tokenizer
def encode(examples, tokenizer, seq_length):
    """Encode text examples using GPT2 tokenizer"""

    encoded_examples = {
        "input_ids": [],
        "labels": [],
        "label": [],
        "src_key_padding_mask": [],
    }
    # Encode all texts at once
    tokens = tokenizer(examples["text"], padding="max_length", truncation=True, max_length=seq_length)

    # Process the encoded tokens
    encoded_examples["input_ids"] = [ids[:-1] for ids in tokens["input_ids"]]
    encoded_examples["labels"] = [ids[1:] for ids in tokens["input_ids"]]
    encoded_examples["label"] = [[ids[-1]] for ids in tokens["input_ids"]]

    # Create src_key_padding_mask (True for pad tokens, False for others)
    encoded_examples["src_key_padding_mask"] = [
        [token == tokenizer.pad_token_id for token in ids[:-1]]
        for ids in tokens["input_ids"]
    ]

    return encoded_examples


def setup_dataset(dataset_name: str):
    """Load wikitext dataset and encode it using the GPT2 tokenizer.

    Args:
        dataset_name (str): small is "wikitext-2-v1", large is "wikitext-103-v1" which is 50x bigger
>>>>>>> 42170cce
    Returns:
        dataset (datasets.Dataset): The encoded wikitext dataset
        tokenizer (transformers.GPT2Tokenizer): The GPT2 tokenizer
    """
    # Load the wikitext dataset
    dataset = datasets.load_dataset("wikitext", dataset_name)

    # Load tokenizer
    tokenizer = GPT2Tokenizer.from_pretrained("gpt2")

    # Set the pad token to the EOS token if it's not already defined
    if tokenizer.pad_token is None:
        tokenizer.pad_token = tokenizer.eos_token

<<<<<<< HEAD
    # Function to encode examples using the tokenizer
    def encode(examples):
        _seq_length = seq_length + 1  # +1 for label
        encoded_examples = {
            "input_ids": [],
            "labels": [],
            "label": [],
            "src_key_padding_mask": []
        }
        for text in examples["text"]:
            if text.strip():  # Check if the text is not empty or just whitespace
                tokens = tokenizer.encode(text)
                
                if len(tokens) < _seq_length:
                    # Pad from the left
                    padding = [tokenizer.pad_token_id] * (_seq_length - len(tokens))
                    tokens = padding + tokens
                elif len(tokens) > _seq_length:
                    # Truncate to seq_length
                    tokens = tokens[:_seq_length]
                
                encoded_examples["input_ids"].append(tokens[:-1])   # [batch_size, seq_length]
                encoded_examples["labels"].append(tokens[1:])       # [batch_size, seq_length]
                encoded_examples["label"].append([tokens[-1]])      # [batch_size, 1]
                
                # Create src_key_padding_mask (True for pad tokens, False for others)
                src_key_padding_mask = [token == tokenizer.pad_token_id for token in tokens[:-1]]
                encoded_examples["src_key_padding_mask"].append(src_key_padding_mask)  # [batch_size, seq_length]
        
        if not encoded_examples["input_ids"]:
            # If no valid text was found, return a dictionary with pad tokens
            print("No valid text found")
            encoded_examples["input_ids"].append([tokenizer.pad_token_id] * (seq_length))
            encoded_examples["labels"].append([tokenizer.pad_token_id] * (seq_length))
            encoded_examples["label"].append([tokenizer.pad_token_id])
            encoded_examples["src_key_padding_mask"].append([True] * (seq_length))
        
        return encoded_examples

    def filter_pad_data(example):
        return not all(token == tokenizer.pad_token_id for token in example['input_ids'])
        
=======
    # Filter out empty inputs first
    dataset = dataset.filter(lambda x: len(x['text'].strip()) > 0)

>>>>>>> 42170cce
    # Encode the dataset
    dataset = dataset.map(
        encode,
        batched=True,
        fn_kwargs={"tokenizer": tokenizer, "seq_length": SEQ_LENGTH + 1},
        remove_columns=dataset["train"].column_names,
    )

    dataset.set_format(
        type="torch", columns=["input_ids", "labels", "label", "src_key_padding_mask"]
    )

    return dataset, tokenizer

def get_dataloaders(dataset: datasets.Dataset, data_fraction: float, batch_size: int):
    """Create train and validation dataloaders for a subset of the dataset.

    Args:
        dataset (datasets.Dataset): The dataset to create dataloaders from
        data_fraction (float): Fraction of the dataset to use
        batch_size (int): Batch size for the dataloaders
    Returns:
        train_loader (torch.utils.data.DataLoader): Dataloader for the training subset
        val_loader (torch.utils.data.DataLoader): Dataloader for the validation subset
    """
    # Create a subset of the dataset
    train_size = int(len(dataset["train"]) * data_fraction)

    train_subset = Subset(dataset["train"], indices=range(train_size))

    train_loader = DataLoader(train_subset, batch_size=batch_size, shuffle=True)
    val_loader = DataLoader(dataset["validation"], batch_size=batch_size, shuffle=True)

    return train_loader, val_loader


def count_train_tokens(train_loader):
    """Count the total number of tokens in the training data."""
    total_tokens = 0
    for batch in train_loader:
        total_tokens += batch["input_ids"].numel()  # Sum the total number of tokens
    return total_tokens

if __name__ == '__main__':
    dataset_name = "wikitext-103-v1"  # You can switch to "wikitext-103-v1" for the larger version
    seq_length = 512
    batch_size = 8
    data_fractions = [0.01, 0.1, 0.25, 0.5, 0.75, 1]
    
    # Setup dataset and tokenizer
    dataset, tokenizer = setup_dataset(dataset_name, seq_length)

    # Iterate over each data fraction
    for fraction in data_fractions:
        train_loader, _ = get_dataloaders(dataset, data_fraction=fraction, batch_size=batch_size)
        print(count_train_tokens(train_loader))



<|MERGE_RESOLUTION|>--- conflicted
+++ resolved
@@ -2,14 +2,6 @@
 from transformers import GPT2Tokenizer
 from torch.utils.data import DataLoader, Subset
 
-<<<<<<< HEAD
-def setup_dataset(dataset_name: str, seq_length: int = 512):
-    """Load the wikitext dataset and encode it using the GPT2 tokenizer.
-
-    Args:
-        dataset_name (str): small is "wikitext-2-v1", large is "wikitext-103-v1" which is 50x bigger
-        seq_length (int): Maximum sequence length for the tokenizer
-=======
 SEQ_LENGTH = 128
 
 
@@ -45,7 +37,6 @@
 
     Args:
         dataset_name (str): small is "wikitext-2-v1", large is "wikitext-103-v1" which is 50x bigger
->>>>>>> 42170cce
     Returns:
         dataset (datasets.Dataset): The encoded wikitext dataset
         tokenizer (transformers.GPT2Tokenizer): The GPT2 tokenizer
@@ -60,54 +51,9 @@
     if tokenizer.pad_token is None:
         tokenizer.pad_token = tokenizer.eos_token
 
-<<<<<<< HEAD
-    # Function to encode examples using the tokenizer
-    def encode(examples):
-        _seq_length = seq_length + 1  # +1 for label
-        encoded_examples = {
-            "input_ids": [],
-            "labels": [],
-            "label": [],
-            "src_key_padding_mask": []
-        }
-        for text in examples["text"]:
-            if text.strip():  # Check if the text is not empty or just whitespace
-                tokens = tokenizer.encode(text)
-                
-                if len(tokens) < _seq_length:
-                    # Pad from the left
-                    padding = [tokenizer.pad_token_id] * (_seq_length - len(tokens))
-                    tokens = padding + tokens
-                elif len(tokens) > _seq_length:
-                    # Truncate to seq_length
-                    tokens = tokens[:_seq_length]
-                
-                encoded_examples["input_ids"].append(tokens[:-1])   # [batch_size, seq_length]
-                encoded_examples["labels"].append(tokens[1:])       # [batch_size, seq_length]
-                encoded_examples["label"].append([tokens[-1]])      # [batch_size, 1]
-                
-                # Create src_key_padding_mask (True for pad tokens, False for others)
-                src_key_padding_mask = [token == tokenizer.pad_token_id for token in tokens[:-1]]
-                encoded_examples["src_key_padding_mask"].append(src_key_padding_mask)  # [batch_size, seq_length]
-        
-        if not encoded_examples["input_ids"]:
-            # If no valid text was found, return a dictionary with pad tokens
-            print("No valid text found")
-            encoded_examples["input_ids"].append([tokenizer.pad_token_id] * (seq_length))
-            encoded_examples["labels"].append([tokenizer.pad_token_id] * (seq_length))
-            encoded_examples["label"].append([tokenizer.pad_token_id])
-            encoded_examples["src_key_padding_mask"].append([True] * (seq_length))
-        
-        return encoded_examples
-
-    def filter_pad_data(example):
-        return not all(token == tokenizer.pad_token_id for token in example['input_ids'])
-        
-=======
     # Filter out empty inputs first
     dataset = dataset.filter(lambda x: len(x['text'].strip()) > 0)
 
->>>>>>> 42170cce
     # Encode the dataset
     dataset = dataset.map(
         encode,
