name: CI

on:
  push:

jobs:
  test:
    runs-on: ubuntu-latest
    steps:
      - name: Checkout repository
        uses: actions/checkout@v2
      - name: Set up Python
        uses: actions/setup-python@v2
        with:
          python-version: '3.11.8'
      - name: Cache pip packages
        uses: actions/cache@v2
        with:
          path: ~/.cache/pip
          key: ${{ runner.os }}-pip-${{ hashFiles('requirements.txt') }}
          restore-keys: |
            ${{ runner.os }}-pip-
      - name: Install dependencies
        run: |
          pip install -r requirements.txt
          pip install torch-scatter -f https://data.pyg.org/whl/torch-2.4.0+cpu.html
          pip install torch-cluster -f https://data.pyg.org/whl/torch-2.4.0+cpu.html
      - name: Run tests
        run: |
<<<<<<< HEAD
          pytest omat24/test_dataloader.py
          pytest omat24/test_fcn.py
=======
          cd omat24
          pytest test_dataloader.py
          pytest test_fcn.py
>>>>>>> c7156989
<|MERGE_RESOLUTION|>--- conflicted
+++ resolved
@@ -27,11 +27,6 @@
           pip install torch-cluster -f https://data.pyg.org/whl/torch-2.4.0+cpu.html
       - name: Run tests
         run: |
-<<<<<<< HEAD
-          pytest omat24/test_dataloader.py
-          pytest omat24/test_fcn.py
-=======
           cd omat24
           pytest test_dataloader.py
-          pytest test_fcn.py
->>>>>>> c7156989
+          pytest test_fcn.py