--- conflicted
+++ resolved
@@ -196,12 +196,8 @@
 
     return return_dict
 
-<<<<<<< HEAD
-def custom_collate_fn_batch_padded(batch) -> Dict[str, torch.Tensor]:
-=======
 
 def custom_collate_fn_batch_padded(batch: list) -> Dict[str, torch.Tensor]:
->>>>>>> cb081f72
     """Collate function that pads variable-sized tensors to the maximum size within the batch.
 
     This function pads the `atomic_numbers`, `positions`, `forces`, and `distance_matrix` tensors to ensure
