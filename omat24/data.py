# External
from typing import List
import torch
import ase
import random
from pathlib import Path
import numpy as np
from torch.utils.data import DataLoader, Subset, Dataset, ConcatDataset
from fairchem.core.datasets import AseDBDataset
from torch_geometric.data import Data
from torch_geometric.data import DataLoader as PyGDataLoader
from torch.utils.data.distributed import DistributedSampler

# Internal
from matrix import compute_distance_matrix, factorize_matrix, random_rotate_atoms
from data_utils import (
    custom_collate_fn_batch_padded,
    custom_collate_fn_dataset_padded,
    generate_graph,
    DATASET_INFO,
)


def split_dataset(dataset, train_data_fraction, val_data_fraction, seed):
    """Splits a dataset into training and validation subsets."""
    dataset_size = len(dataset)
    val_size = int(dataset_size * val_data_fraction)
    remaining_size = dataset_size - val_size
    train_size = max(1, int(remaining_size * train_data_fraction))

    random.seed(seed)
    indices = list(range(dataset_size))
    random.shuffle(indices)

    val_indices = indices[:val_size]
    train_indices = indices[val_size : val_size + train_size]

    train_subset = Subset(dataset, indices=train_indices)
    val_subset = Subset(dataset, indices=val_indices)

    return train_subset, val_subset, train_indices, val_indices


class BatchPaddedCollate:
    def __init__(self, factorize):
        self.factorize = factorize

    def __call__(self, batch):
        return custom_collate_fn_batch_padded(batch, self.factorize)


class DatasetPaddedCollate:
    def __init__(self, max_n_atoms, factorize):
        self.max_n_atoms = max_n_atoms
        self.factorize = factorize

    def __call__(self, batch):
        return custom_collate_fn_dataset_padded(batch, self.max_n_atoms, self.factorize)


def get_dataloaders(
    dataset_paths: List[str],
    train_data_fraction: float,
    batch_size: int,
    seed: int,
    architecture: str,
    batch_padded: bool = False,
    val_data_fraction: float = 0.1,
    train_workers: int = 0,
    val_workers: int = 0,
    graph: bool = False,
    factorize: bool = False,
    distributed: bool = False,
):
    """Creates training and validation DataLoaders from a list of dataset paths.
    Each dataset is loaded, split into training and validation subsets, and then
    the splits are concatenated. This works for a single dataset path as well as multiple paths.

    Args:
        dataset_paths (List[str]): List of dataset paths.
        train_data_fraction (float): Fraction of each dataset (after validation split) to use for training.
        batch_size (int): Number of samples per batch.
        seed (int): Seed for reproducibility.
        architecture (str): Model architecture name (e.g., "FCN", "Transformer", "SchNet", "EquiformerV2").
        batch_padded (bool, optional): Whether to pad variable-length tensors.
        val_data_fraction (float, optional): Fraction of each dataset to use for validation.
        train_workers (int, optional): Number of worker processes for the training DataLoader.
        val_workers (int, optional): Number of worker processes for the validation DataLoader.
        graph (bool, optional): Whether to create PyG DataLoaders for graph datasets.
        factorize (bool, optional): Whether to factorize the distance matrix into a low-rank matrix.
        distributed (bool, optional): Whether to use distributed training.

    Returns:
        tuple: (train_loader, val_loader)
    """
    train_subsets = []
    val_subsets = []

    # Set max number of atoms per sample based on dataset split
    split_name = dataset_paths[0].parent.name
    max_n_atoms = max(info["max_n_atoms"] for info in DATASET_INFO[split_name].values())

    # Load each dataset from its path and split it individually
    for path in dataset_paths:
<<<<<<< HEAD
        print("Loading dataset from", path)
        dataset = OMat24Dataset(dataset_paths=[path], graph=graph)
=======
        dataset = OMat24Dataset(
            dataset_paths=[path], graph=graph, architecture=architecture
        )
>>>>>>> f9d79266
        train_subset, val_subset, _, _ = split_dataset(
            dataset, train_data_fraction, val_data_fraction, seed
        )
        train_subsets.append(train_subset)
        val_subsets.append(val_subset)

    train_dataset = ConcatDataset(train_subsets)
    val_dataset = ConcatDataset(val_subsets)

    # Configure samplers for DDP
    if distributed:
        train_sampler = DistributedSampler(train_dataset)
        val_sampler = DistributedSampler(val_dataset, shuffle=False)
        shuffle = False  # Sampler handles shuffling
    else:
        train_sampler = None
        val_sampler = None
        shuffle = True

    if graph:
        # Create PyG DataLoaders
        train_loader = PyGDataLoader(
            train_dataset,
            batch_size=batch_size,
            shuffle=shuffle and not distributed,
            sampler=train_sampler,
            num_workers=train_workers,
            pin_memory=True,
        )
        val_loader = PyGDataLoader(
            val_dataset,
            batch_size=batch_size,
            shuffle=False,
            sampler=val_sampler,
            num_workers=val_workers,
            pin_memory=True,
        )
    else:
<<<<<<< HEAD
        # Set maximum number of atoms for padding
        if len(dataset_paths) > 1:
            max_n_atoms = 180
        else:
            max_n_atoms = dataset.max_n_atoms

        # Create collate function instances
=======
        # Select the appropriate collate function
>>>>>>> f9d79266
        if batch_padded:
            collate_fn = BatchPaddedCollate(factorize)
        else:
            collate_fn = DatasetPaddedCollate(max_n_atoms, factorize)

        train_loader = DataLoader(
            train_dataset,
            batch_size=batch_size,
            shuffle=shuffle and not distributed,
            sampler=train_sampler,
            collate_fn=collate_fn,
            num_workers=train_workers,
            persistent_workers=train_workers > 0,
            pin_memory=True,
        )
        val_loader = DataLoader(
            val_dataset,
            batch_size=batch_size,
            shuffle=False,
            sampler=val_sampler,
            collate_fn=collate_fn,
            num_workers=val_workers,
            persistent_workers=val_workers > 0,
            pin_memory=True,
        )

    return train_loader, val_loader


class PyGData(Data):
    """Custom PyG Data class with additional attributes for running EquiformerV2 on OMat24 dataset."""

    def __cat_dim__(self, key, value, *args, **kwargs):
        if key == "cell":
            return 0
        return super().__cat_dim__(key, value, *args, **kwargs)

    def __inc__(self, key, value, *args, **kwargs):
        # Also ensure 'cell' does not get incremented.
        if key == "cell":
            return 0
        return super().__inc__(key, value, *args, **kwargs)


class OMat24Dataset(Dataset):
    """Dataset class for the OMat24 dataset with data augmentation via random rotations.

    Args:
        dataset_path (Path): Path to the extracted dataset directory.
        architecture (str): Model architecture name (e.g., "FCN", "Transformer", "SchNet", "EquiformerV2").
        config_kwargs (dict, optional): Additional configuration parameters for AseDBDataset. Defaults to {}.
        augment (bool, optional): Whether to apply data augmentation (random rotations). Defaults to True.
        graph (bool, optional): Whether to generate graph data for PyG. Defaults to False.
    """

    def __init__(
        self,
        dataset_paths: List[Path],
        architecture: str,
        config_kwargs={},
        augment: bool = False,
        graph: bool = False,
        debug: bool = False,
    ):
<<<<<<< HEAD
        self.dataset_paths = dataset_paths  # Store paths instead of dataset
        self.config_kwargs = config_kwargs
=======
        self.dataset = AseDBDataset(config=dict(src=dataset_paths, **config_kwargs))
        self.architecture = architecture
>>>>>>> f9d79266
        self.augment = augment
        self.graph = graph
        self.debug = debug

<<<<<<< HEAD
        # Initialize the dataset
        self._init_dataset()

        if len(dataset_paths) > 1:
            self.max_n_atoms = 180
        else:
            split_name = dataset_paths[0].parent.name
            dataset_name = dataset_paths[0].name
            self.max_n_atoms = DATASET_INFO[split_name][dataset_name]["max_n_atoms"]

    def _init_dataset(self):
        """Initialize the ASE dataset"""
        self.dataset = AseDBDataset(
            config=dict(src=self.dataset_paths, **self.config_kwargs)
        )

    def __getstate__(self):
        """Custom pickling method"""
        state = self.__dict__.copy()
        # Don't pickle the ASE dataset
        state["dataset"] = None
        return state

    def __setstate__(self, state):
        """Custom unpickling method"""
        self.__dict__.update(state)
        # Reinitialize the dataset when unpickling
        self._init_dataset()

=======
>>>>>>> f9d79266
    def __len__(self):
        return len(self.dataset)

    def __getitem__(self, idx):
        # Retrieve atoms object for the given index
        atoms: ase.atoms.Atoms = self.dataset.get_atoms(idx)

        # Extract atomic numbers, positions, symbols, and cell parameters
        atomic_numbers = atoms.get_atomic_numbers()  # Shape: (N_atoms,)
        positions = atoms.get_positions()  # Shape: (N_atoms, 3)
        symbols = (
            atoms.symbols.get_chemical_formula()
        )  # Keep as string, no tensor conversion needed
        cell = atoms.get_cell()

        # Convert to tensors
        atomic_numbers = torch.tensor(atomic_numbers, dtype=torch.long)
        positions = torch.tensor(positions, dtype=torch.float)
        cell = torch.tensor(np.array(cell), dtype=torch.float)

        # Extract target properties (e.g., energy, forces, stress)
        energy = torch.tensor(atoms.get_potential_energy(), dtype=torch.float)
        forces = torch.tensor(
            atoms.get_forces(), dtype=torch.float
        )  # Shape: (N_atoms, 3)
        stress = torch.tensor(
            atoms.get_stress(), dtype=torch.float
        )  # Shape: (6,) if stress tensor

        if self.augment:
            # Apply random rotation to positions and forces
            positions, R = random_rotate_atoms(positions)
            forces = forces @ R.T

        if self.graph:
            pyg_args = {
                "pos": positions,
                "atomic_numbers": atomic_numbers,
                "energy": energy,
                "forces": forces,
                "stress": stress.unsqueeze(0),
            }

            if self.architecture == "SchNet":
                # Generate graph connectivity (edge_index) and edge attributes (edge_attr)
                edge_index, edge_attr = generate_graph(positions)
                pyg_args["edge_index"] = edge_index
                pyg_args["edge_attr"] = edge_attr
            elif self.architecture == "EquiformerV2":
                pyg_args["cell"] = cell.unsqueeze(0)  # Shape: [1, 3, 3]
                pyg_args["pbc"] = torch.tensor(atoms.get_pbc(), dtype=torch.float)

            # Create PyG Data object
            sample = PyGData(**pyg_args)
            sample.natoms = torch.tensor(len(atoms))
            sample.idx = idx
            sample.symbols = symbols

        else:
            # Compute the distance matrix from (possibly rotated) positions
            distance_matrix = compute_distance_matrix(
                positions
            )  # Shape: [N_atoms, N_atoms]

            factorized_matrix = factorize_matrix(
                distance_matrix
            )  # Left matrix: U * sqrt(Sigma) - Shape: [N_atoms, k=5]

            # Package into a dictionary
            sample = {
                "idx": idx,
                "symbols": symbols,
                "atomic_numbers": atomic_numbers,  # Element types
                "positions": positions,  # 3D atomic coordinates
                "distance_matrix": distance_matrix,  # [N_atoms, N_atoms]
                "factorized_matrix": factorized_matrix,  # [N_atoms, k=5]
                "energy": energy,  # Target energy
                "forces": forces,  # Target forces on each atom
                "stress": stress,  # Target stress tensor
            }

        # Add source information for verifying mutli-dataset usage
        if self.debug:
            sample["source"] = atoms.info["calc_id"]

        return sample<|MERGE_RESOLUTION|>--- conflicted
+++ resolved
@@ -102,14 +102,9 @@
 
     # Load each dataset from its path and split it individually
     for path in dataset_paths:
-<<<<<<< HEAD
-        print("Loading dataset from", path)
-        dataset = OMat24Dataset(dataset_paths=[path], graph=graph)
-=======
         dataset = OMat24Dataset(
             dataset_paths=[path], graph=graph, architecture=architecture
         )
->>>>>>> f9d79266
         train_subset, val_subset, _, _ = split_dataset(
             dataset, train_data_fraction, val_data_fraction, seed
         )
@@ -148,7 +143,6 @@
             pin_memory=True,
         )
     else:
-<<<<<<< HEAD
         # Set maximum number of atoms for padding
         if len(dataset_paths) > 1:
             max_n_atoms = 180
@@ -156,9 +150,6 @@
             max_n_atoms = dataset.max_n_atoms
 
         # Create collate function instances
-=======
-        # Select the appropriate collate function
->>>>>>> f9d79266
         if batch_padded:
             collate_fn = BatchPaddedCollate(factorize)
         else:
@@ -223,18 +214,14 @@
         graph: bool = False,
         debug: bool = False,
     ):
-<<<<<<< HEAD
         self.dataset_paths = dataset_paths  # Store paths instead of dataset
         self.config_kwargs = config_kwargs
-=======
         self.dataset = AseDBDataset(config=dict(src=dataset_paths, **config_kwargs))
         self.architecture = architecture
->>>>>>> f9d79266
         self.augment = augment
         self.graph = graph
         self.debug = debug
 
-<<<<<<< HEAD
         # Initialize the dataset
         self._init_dataset()
 
@@ -264,8 +251,6 @@
         # Reinitialize the dataset when unpickling
         self._init_dataset()
 
-=======
->>>>>>> f9d79266
     def __len__(self):
         return len(self.dataset)
 
