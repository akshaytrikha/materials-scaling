# External
from typing import List
import torch
import ase
import random
from pathlib import Path
import numpy as np
from torch.utils.data import DataLoader, Subset, Dataset, ConcatDataset
from fairchem.core.datasets import AseDBDataset
from torch_geometric.data import Data
from torch_geometric.data import DataLoader as PyGDataLoader
from torch.utils.data.distributed import DistributedSampler

# Internal
from matrix import compute_distance_matrix, factorize_matrix, random_rotate_atoms
from data_utils import (
    custom_collate_fn_batch_padded,
    custom_collate_fn_dataset_padded,
    generate_graph,
    DATASET_INFO,
)


<<<<<<< HEAD
# Define top-level wrapper functions for collate_fn
def collate_fn_batch_padded_wrapper(batch):
    """Top-level wrapper to make the function picklable for multiprocessing."""
    # You'll need to have factorize as a global variable or pass it during initialization
    global FACTORIZE  # This should be set at the module level before creating DataLoader
    return custom_collate_fn_batch_padded(batch, FACTORIZE)


def collate_fn_dataset_padded_wrapper(batch):
    """Top-level wrapper to make the function picklable for multiprocessing."""
    # You'll need to have these variables at the module level
    global MAX_N_ATOMS, FACTORIZE  # These should be set at the module level
    return custom_collate_fn_dataset_padded(batch, MAX_N_ATOMS, FACTORIZE)


=======
>>>>>>> ba8aa77c
def split_dataset(dataset, train_data_fraction, val_data_fraction, seed):
    """Splits a dataset into training and validation subsets."""
    dataset_size = len(dataset)
    val_size = int(dataset_size * val_data_fraction)
    remaining_size = dataset_size - val_size
    train_size = max(1, int(remaining_size * train_data_fraction))

    random.seed(seed)
    indices = list(range(dataset_size))
    random.shuffle(indices)

    val_indices = indices[:val_size]
    train_indices = indices[val_size : val_size + train_size]

    train_subset = Subset(dataset, indices=train_indices)
    val_subset = Subset(dataset, indices=val_indices)

    return train_subset, val_subset, train_indices, val_indices


class BatchPaddedCollate:
    def __init__(self, factorize):
        self.factorize = factorize

    def __call__(self, batch):
        return custom_collate_fn_batch_padded(batch, self.factorize)


class DatasetPaddedCollate:
    def __init__(self, max_n_atoms, factorize):
        self.max_n_atoms = max_n_atoms
        self.factorize = factorize

    def __call__(self, batch):
        return custom_collate_fn_dataset_padded(batch, self.max_n_atoms, self.factorize)


def get_dataloaders(
    dataset_paths: List[str],
    train_data_fraction: float,
    batch_size: int,
    seed: int,
    architecture: str,
    batch_padded: bool = False,
    val_data_fraction: float = 0.1,
    train_workers: int = 0,
    val_workers: int = 0,
    graph: bool = False,
    factorize: bool = False,
    distributed: bool = False,
):
    """Creates training and validation DataLoaders from a list of dataset paths.
    Each dataset is loaded, split into training and validation subsets, and then
    the splits are concatenated. This works for a single dataset path as well as multiple paths.

    Args:
        dataset_paths (List[str]): List of dataset paths.
        train_data_fraction (float): Fraction of each dataset (after validation split) to use for training.
        batch_size (int): Number of samples per batch.
        seed (int): Seed for reproducibility.
        architecture (str): Model architecture name (e.g., "FCN", "Transformer", "SchNet", "EquiformerV2").
        batch_padded (bool, optional): Whether to pad variable-length tensors.
        val_data_fraction (float, optional): Fraction of each dataset to use for validation.
        train_workers (int, optional): Number of worker processes for the training DataLoader.
        val_workers (int, optional): Number of worker processes for the validation DataLoader.
        graph (bool, optional): Whether to create PyG DataLoaders for graph datasets.
        factorize (bool, optional): Whether to factorize the distance matrix into a low-rank matrix.
        distributed (bool, optional): Whether to use distributed training.

    Returns:
        tuple: (train_loader, val_loader)
    """
    train_subsets = []
    val_subsets = []

    # Set max number of atoms per sample based on dataset split
    split_name = dataset_paths[0].parent.name
    max_n_atoms = max(info["max_n_atoms"] for info in DATASET_INFO[split_name].values())

    # Load each dataset from its path and split it individually
    for path in dataset_paths:
        dataset = OMat24Dataset(
            dataset_paths=[path], graph=graph, architecture=architecture
        )
        train_subset, val_subset, _, _ = split_dataset(
            dataset, train_data_fraction, val_data_fraction, seed
        )
        train_subsets.append(train_subset)
        val_subsets.append(val_subset)

    train_dataset = ConcatDataset(train_subsets)
    val_dataset = ConcatDataset(val_subsets)

    # Configure samplers for DDP
    if distributed:
        train_sampler = DistributedSampler(train_dataset)
        val_sampler = DistributedSampler(val_dataset, shuffle=False)
        shuffle = False  # Sampler handles shuffling
    else:
        train_sampler = None
        val_sampler = None
        shuffle = True

    if graph:
        # Create PyG DataLoaders
        train_loader = PyGDataLoader(
            train_dataset,
            batch_size=batch_size,
            shuffle=shuffle and not distributed,
            sampler=train_sampler,
            num_workers=train_workers,
            pin_memory=torch.cuda.is_available(),
        )
        val_loader = PyGDataLoader(
            val_dataset,
            batch_size=batch_size,
            shuffle=False,
            sampler=val_sampler,
            num_workers=val_workers,
            pin_memory=torch.cuda.is_available(),
        )
    else:
<<<<<<< HEAD
        # Set maximum number of atoms for padding
        if len(dataset_paths) > 1:
            max_n_atoms = 180
        else:
            max_n_atoms = dataset.max_n_atoms

=======
>>>>>>> ba8aa77c
        # Create collate function instances
        if batch_padded:
            collate_fn = BatchPaddedCollate(factorize)
        else:
            collate_fn = DatasetPaddedCollate(max_n_atoms, factorize)

        train_loader = DataLoader(
            train_dataset,
            batch_size=batch_size,
            shuffle=shuffle and not distributed,
            sampler=train_sampler,
            collate_fn=collate_fn,
            num_workers=train_workers,
            persistent_workers=train_workers > 0,
            pin_memory=torch.cuda.is_available(),
        )
        val_loader = DataLoader(
            val_dataset,
            batch_size=batch_size,
            shuffle=False,
            sampler=val_sampler,
            collate_fn=collate_fn,
            num_workers=val_workers,
            persistent_workers=val_workers > 0,
            pin_memory=torch.cuda.is_available(),
        )

    return train_loader, val_loader


class PyGData(Data):
    """Custom PyG Data class with additional attributes for running EquiformerV2 on OMat24 dataset."""

    def __cat_dim__(self, key, value, *args, **kwargs):
        if key == "cell":
            return 0
        return super().__cat_dim__(key, value, *args, **kwargs)

    def __inc__(self, key, value, *args, **kwargs):
        # Also ensure 'cell' does not get incremented.
        if key == "cell":
            return 0
        return super().__inc__(key, value, *args, **kwargs)


class OMat24Dataset(Dataset):
    """Dataset class for the OMat24 dataset with data augmentation via random rotations.

    Args:
        dataset_path (Path): Path to the extracted dataset directory.
        architecture (str): Model architecture name (e.g., "FCN", "Transformer", "SchNet", "EquiformerV2").
        config_kwargs (dict, optional): Additional configuration parameters for AseDBDataset. Defaults to {}.
        augment (bool, optional): Whether to apply data augmentation (random rotations). Defaults to True.
        graph (bool, optional): Whether to generate graph data for PyG. Defaults to False.
    """

    def __init__(
        self,
        dataset_paths: List[Path],
        architecture: str,
        config_kwargs={},
        augment: bool = False,
        graph: bool = False,
        debug: bool = False,
        rank: int = None,
        world_size: int = None,
    ):
        self.dataset_paths = dataset_paths
        self.config_kwargs = config_kwargs
        self.architecture = architecture
        self.augment = augment
        self.graph = graph
        self.debug = debug

        # Shard the dataset if using DDP
        self.rank = rank
        self.world_size = world_size

        # Initialize the dataset
        self._init_dataset()

        # Set max atoms
        if len(dataset_paths) > 1:
            self.max_n_atoms = 180
        else:
            split_name = dataset_paths[0].parent.name
            dataset_name = dataset_paths[0].name
            self.max_n_atoms = DATASET_INFO[split_name][dataset_name]["max_n_atoms"]

    def _init_dataset(self):
        """Initialize the ASE dataset with optional sharding"""
        if self.rank is not None and self.world_size is not None:
            # Create a sharded dataset config
            shard_config = dict(
                src=self.dataset_paths,
                shard_id=self.rank,
                num_shards=self.world_size,
                **self.config_kwargs
            )
            self.dataset = AseDBDataset(config=shard_config)
        else:
            self.dataset = AseDBDataset(
                config=dict(src=self.dataset_paths, **self.config_kwargs)
            )

    def __getstate__(self):
        """Custom pickling method"""
        state = self.__dict__.copy()
        # Don't pickle the ASE dataset
        state["dataset"] = None
        return state

    def __setstate__(self, state):
        """Custom unpickling method"""
        self.__dict__.update(state)
        # Reinitialize the dataset when unpickling
        self._init_dataset()

    def __len__(self):
        return len(self.dataset)

    def __getitem__(self, idx):
        # Retrieve atoms object for the given index
        atoms: ase.atoms.Atoms = self.dataset.get_atoms(idx)

        # Extract atomic numbers, positions, symbols, and cell parameters
        atomic_numbers = atoms.get_atomic_numbers()  # Shape: (N_atoms,)
        positions = atoms.get_positions()  # Shape: (N_atoms, 3)
        symbols = (
            atoms.symbols.get_chemical_formula()
        )  # Keep as string, no tensor conversion needed
        cell = atoms.get_cell()

        # Convert to tensors
        atomic_numbers = torch.tensor(atomic_numbers, dtype=torch.long)
        positions = torch.tensor(positions, dtype=torch.float)
        cell = torch.tensor(np.array(cell), dtype=torch.float)

        # Extract target properties (e.g., energy, forces, stress)
        energy = torch.tensor(atoms.get_potential_energy(), dtype=torch.float)
        forces = torch.tensor(
            atoms.get_forces(), dtype=torch.float
        )  # Shape: (N_atoms, 3)
        stress = torch.tensor(
            atoms.get_stress(), dtype=torch.float
        )  # Shape: (6,) if stress tensor

        if self.augment:
            # Apply random rotation to positions and forces
            positions, R = random_rotate_atoms(positions)
            forces = forces @ R.T

        if self.graph:
            pyg_args = {
                "pos": positions,
                "atomic_numbers": atomic_numbers,
                "energy": energy,
                "forces": forces,
                "stress": stress.unsqueeze(0),
            }

            if self.architecture == "SchNet":
                # Generate graph connectivity (edge_index) and edge attributes (edge_attr)
                edge_index, edge_attr = generate_graph(positions)
                pyg_args["edge_index"] = edge_index
                pyg_args["edge_attr"] = edge_attr
            elif self.architecture == "EquiformerV2":
                pyg_args["cell"] = cell.unsqueeze(0)  # Shape: [1, 3, 3]
                pyg_args["pbc"] = torch.tensor(atoms.get_pbc(), dtype=torch.float)

            # Create PyG Data object
            sample = PyGData(**pyg_args)
            sample.natoms = torch.tensor(len(atoms))
            sample.idx = idx
            sample.symbols = symbols

        else:
            # Compute the distance matrix from (possibly rotated) positions
            distance_matrix = compute_distance_matrix(
                positions
            )  # Shape: [N_atoms, N_atoms]

            factorized_matrix = factorize_matrix(
                distance_matrix
            )  # Left matrix: U * sqrt(Sigma) - Shape: [N_atoms, k=5]

            # Package into a dictionary
            sample = {
                "idx": idx,
                "symbols": symbols,
                "atomic_numbers": atomic_numbers,  # Element types
                "positions": positions,  # 3D atomic coordinates
                "distance_matrix": distance_matrix,  # [N_atoms, N_atoms]
                "factorized_matrix": factorized_matrix,  # [N_atoms, k=5]
                "energy": energy,  # Target energy
                "forces": forces,  # Target forces on each atom
                "stress": stress,  # Target stress tensor
            }

        # Add source information for verifying mutli-dataset usage
        if self.debug:
            sample["source"] = atoms.info["calc_id"]

        return sample<|MERGE_RESOLUTION|>--- conflicted
+++ resolved
@@ -21,7 +21,6 @@
 )
 
 
-<<<<<<< HEAD
 # Define top-level wrapper functions for collate_fn
 def collate_fn_batch_padded_wrapper(batch):
     """Top-level wrapper to make the function picklable for multiprocessing."""
@@ -37,8 +36,6 @@
     return custom_collate_fn_dataset_padded(batch, MAX_N_ATOMS, FACTORIZE)
 
 
-=======
->>>>>>> ba8aa77c
 def split_dataset(dataset, train_data_fraction, val_data_fraction, seed):
     """Splits a dataset into training and validation subsets."""
     dataset_size = len(dataset)
@@ -161,15 +158,6 @@
             pin_memory=torch.cuda.is_available(),
         )
     else:
-<<<<<<< HEAD
-        # Set maximum number of atoms for padding
-        if len(dataset_paths) > 1:
-            max_n_atoms = 180
-        else:
-            max_n_atoms = dataset.max_n_atoms
-
-=======
->>>>>>> ba8aa77c
         # Create collate function instances
         if batch_padded:
             collate_fn = BatchPaddedCollate(factorize)
@@ -251,14 +239,6 @@
         # Initialize the dataset
         self._init_dataset()
 
-        # Set max atoms
-        if len(dataset_paths) > 1:
-            self.max_n_atoms = 180
-        else:
-            split_name = dataset_paths[0].parent.name
-            dataset_name = dataset_paths[0].name
-            self.max_n_atoms = DATASET_INFO[split_name][dataset_name]["max_n_atoms"]
-
     def _init_dataset(self):
         """Initialize the ASE dataset with optional sharding"""
         if self.rank is not None and self.world_size is not None:
