--- conflicted
+++ resolved
@@ -4,10 +4,7 @@
 # Internal
 from data import OMat24Dataset, get_dataloaders
 from data_utils import download_dataset
-<<<<<<< HEAD
 from tqdm.auto import tqdm
-=======
->>>>>>> 7b90c7ce
 
 dataset_name = "rattled-300-subsampled"
 dataset_path = Path(f"datasets/val/{dataset_name}")
@@ -28,13 +25,8 @@
 
 # dataloading
 train_loader, val_loader = get_dataloaders(
-<<<<<<< HEAD
-    dataset, data_fraction=0.1, batch_size=32, batch_padded=False
+    dataset, train_data_fraction=0.1, batch_size=32, batch_padded=False, seed=100
 )
 
 for i, batch in tqdm(enumerate(train_loader)):
-    pass
-=======
-    dataset, train_data_fraction=0.1, batch_size=32, batch_padded=False, seed=100
-)
->>>>>>> 7b90c7ce
+    pass