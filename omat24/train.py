# train.py
# External
import torch
import torch.optim as optim
from torch.optim.lr_scheduler import LambdaLR
from pathlib import Path
import pprint
import json
import math
from datetime import datetime
from tqdm import tqdm
from torch.utils.tensorboard import SummaryWriter
import os
import subprocess

# Internal
from data import OMat24Dataset, get_dataloaders
from data_utils import download_dataset
from arg_parser import get_args
from models.fcn import MetaFCNModels
from models.transformer_models import MetaTransformerModels
from models.schnet import MetaSchNetModels
from train_utils import train, partial_json_log, run_validation

# Set seed & device
SEED = 1024
torch.manual_seed(SEED)
# if torch.cuda.is_available():
#     DEVICE = torch.device("cuda")
#     torch.cuda.manual_seed(SEED)
#     torch.cuda.manual_seed_all(SEED)
#     torch.backends.cudnn.deterministic = True
#     torch.backends.cudnn.benchmark = False
# elif torch.backends.mps.is_available():
#     DEVICE = torch.device("mps")
# else:
DEVICE = torch.device("cpu")

if __name__ == "__main__":
    args = get_args()
    log = not args.no_log

    # For TensorBoard
    timestamp = datetime.now().strftime("%Y%m%d_%H%M%S")
    tb_logdir = os.path.join("runs", f"exp_{timestamp}")
    writer = SummaryWriter(log_dir=tb_logdir)
    print(f"TensorBoard logs will be saved to: {tb_logdir}")

    # Load dataset
    split_name = "val"
    dataset_name = "rattled-300-subsampled"
<<<<<<< HEAD
    graph = args.architecture == "SchNet"

=======
>>>>>>> f4aafc17
    dataset_path = Path(f"datasets/{split_name}/{dataset_name}")
    if not dataset_path.exists():
        download_dataset(dataset_name, split_name)
    dataset = OMat24Dataset(
        dataset_path=dataset_path,
        augment=args.augment,
        graph=graph
    )

    # User Hyperparam Feedback
    params = vars(args) | {
        "dataset_name": f"{split_name}/{dataset_name}",
        "max_n_atoms": dataset.max_n_atoms,
    }
    pprint.pprint(params)
    print()

    batch_size = args.batch_size[0]
    lr = args.lr[0]
    num_epochs = args.epochs
    use_factorize = args.factorize
    
    # Initialize meta model class based on architecture choice
    if args.architecture == "FCN":
        meta_models = MetaFCNModels(
            vocab_size=args.n_elements, use_factorized=use_factorize
        )
    elif args.architecture == "Transformer":
        meta_models = MetaTransformerModels(
            vocab_size=args.n_elements,
            max_seq_len=dataset.max_n_atoms,
            concatenated=True,
            use_factorized=use_factorize,
        )
    elif args.architecture == "SchNet":
        meta_models = MetaSchNetModels(device=DEVICE)

    # Create results path and initialize file if logging is enabled
    experiment_results = {}

    results_path = Path("results") / f"experiments_{timestamp}.json"
    if log:
        Path("results").mkdir(exist_ok=True)
        with open(results_path, "w") as f:
            json.dump({}, f)  # Initialize as empty JSON
        print(f"\nLogging enabled. Results will be saved to {results_path}")
    else:
        print("\nLogging disabled. No experiment log will be saved.")

    # Train
    for data_fraction in args.data_fractions:
        print(f"\nData fraction: {data_fraction}")
        for model_idx, model in enumerate(meta_models):
            print(
                f"\nModel {model_idx + 1}/{len(meta_models)} is on device {DEVICE} "
                f"and has {model.num_params} parameters"
            )

            train_loader, val_loader = get_dataloaders(
                dataset,
                train_data_fraction=data_fraction,
                batch_size=batch_size,
                seed=SEED,
                batch_padded=False,
                val_data_fraction=args.val_data_fraction,
                train_workers=args.train_workers,
                val_workers=args.val_workers,
                graph=graph,
            )
            dataset_size = len(train_loader.dataset)
            optimizer = optim.AdamW(model.parameters(), lr=lr)

            lambda_schedule = lambda epoch: 0.5 * (
                1 + math.cos(math.pi * epoch / num_epochs)
            )
            scheduler = LambdaLR(optimizer, lr_lambda=lambda_schedule)

            # Prepare run entry etc.
            model_name = f"model_ds{dataset_size}_p{int(model.num_params)}"
            checkpoint_path = f"checkpoints/{args.architecture}_ds{dataset_size}_p{int(model.num_params)}_{timestamp}.pth"
            run_entry = {
                "model_name": model_name,
                "config": {
                    "architecture": args.architecture,
                    "embedding_dim": getattr(model, "embedding_dim", None),
                    "depth": getattr(model, "depth", None),
                    "num_params": model.num_params,
                    "dataset_size": dataset_size,
                    "num_epochs": num_epochs,
                    "batch_size": batch_size,
                    "learning_rate": lr,
                    "seed": SEED,
                },
                "losses": {},
                "checkpoint_path": checkpoint_path,
            }
            ds_key = str(dataset_size)
            if ds_key not in experiment_results:
                experiment_results[ds_key] = []
            experiment_results[ds_key].append(run_entry)
            if log:
                with open(results_path, "w") as f:
                    json.dump(experiment_results, f, indent=4)

            pbar = tqdm(range(num_epochs + 1))
            trained_model, losses = train(
                model=model,
                train_loader=train_loader,
                val_loader=val_loader,
                optimizer=optimizer,
                scheduler=scheduler,
                pbar=pbar,
                architecture=args.architecture,
                device=DEVICE,
                patience=50,
                results_path=results_path if log else None,
                experiment_results=experiment_results if log else None,
                data_size_key=ds_key if log else None,
                run_entry=run_entry if log else None,
                writer=writer,
                tensorboard_prefix=model_name,
                num_visualization_samples=args.num_visualization_samples,
                validate_every=args.val_every,
                visualize_every=args.vis_every
            )

            # --- Save checkpoint ---
            Path("checkpoints").mkdir(exist_ok=True)
            torch.save(
                {
                    "model_state_dict": trained_model.state_dict(),
                    "losses": losses,
                    "batch_size": batch_size,
                    "lr": lr,
                },
                checkpoint_path,
            )
            pbar.close()

    # Close the SummaryWriter
    writer.close()

    print(
        f"\nTraining completed. {'Results continuously saved to ' + str(results_path) if log else 'No experiment log was written.'}"
    )

    if log:
        # Generate inference GIFs at different training stages
        subprocess.run(
            [
                "python3",
                "model_prediction_evolution.py",
                str(results_path),
                "--split",
                "train",
            ]
        )<|MERGE_RESOLUTION|>--- conflicted
+++ resolved
@@ -49,18 +49,13 @@
     # Load dataset
     split_name = "val"
     dataset_name = "rattled-300-subsampled"
-<<<<<<< HEAD
     graph = args.architecture == "SchNet"
 
-=======
->>>>>>> f4aafc17
     dataset_path = Path(f"datasets/{split_name}/{dataset_name}")
     if not dataset_path.exists():
         download_dataset(dataset_name, split_name)
     dataset = OMat24Dataset(
-        dataset_path=dataset_path,
-        augment=args.augment,
-        graph=graph
+        dataset_path=dataset_path, augment=args.augment, graph=graph
     )
 
     # User Hyperparam Feedback
@@ -75,7 +70,7 @@
     lr = args.lr[0]
     num_epochs = args.epochs
     use_factorize = args.factorize
-    
+
     # Initialize meta model class based on architecture choice
     if args.architecture == "FCN":
         meta_models = MetaFCNModels(
@@ -177,7 +172,7 @@
                 tensorboard_prefix=model_name,
                 num_visualization_samples=args.num_visualization_samples,
                 validate_every=args.val_every,
-                visualize_every=args.vis_every
+                visualize_every=args.vis_every,
             )
 
             # --- Save checkpoint ---
