--- conflicted
+++ resolved
@@ -162,12 +162,9 @@
                 writer=writer,
                 tensorboard_prefix=model_name,
                 num_visualization_samples=args.num_visualization_samples,
-<<<<<<< HEAD
-                gradient_clip=args.gradient_clip
-=======
+                gradient_clip=args.gradient_clip,
                 validate_every=args.val_every,
                 visualize_every=args.vis_every
->>>>>>> 998a4183
             )
 
             # --- Save checkpoint ---
