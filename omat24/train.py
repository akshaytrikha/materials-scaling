--- conflicted
+++ resolved
@@ -66,13 +66,10 @@
             use_factorized=use_factorize,
         )
 
-<<<<<<< HEAD
     batch_size = args.batch_size[0]
     lr = args.lr[0]
     num_epochs = args.epochs
 
-=======
->>>>>>> 390198a6
     experiment_results = {}
 
     # Create results path and initialize file if logging is enabled
