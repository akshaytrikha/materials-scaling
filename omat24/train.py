--- conflicted
+++ resolved
@@ -6,101 +6,12 @@
 # Internal
 from data import OMat24Dataset, get_dataloaders
 from arg_parser import get_args
-<<<<<<< HEAD
+from models.fcn import FCNModel
+import train_utils.fcn_train_utils as train_utils
 from models.transformer_models import XTransformerModel
-from models.fcn import FCNModel
 
 # Import optimizer and training utilities
 from train_utils.fcn_train_utils import get_optimizer, compute_loss
-
-
-def train(model, train_loader, val_loader, optimizer, num_epochs, device):
-    model = model.to(device)
-    for epoch in range(num_epochs):
-        model.train()
-        total_loss = 0.0
-        for batch in train_loader:
-            # Move data to device
-            atomic_numbers = batch["atomic_numbers"].to(device)
-            positions = batch["positions"].to(device)
-            forces_true = batch["forces"].to(device)
-            energy_true = batch["energy"].to(device)
-            stress_true = batch["stress"].to(device)
-
-            # Create mask for valid atoms
-            mask = atomic_numbers != 0  # Shape: [batch_size, max_atoms]
-
-            # Zero gradients
-            optimizer.zero_grad()
-
-            # Forward pass
-            forces_pred, energy_pred, stress_pred = model(atomic_numbers, positions)
-
-            # Compute loss
-            loss = compute_loss(
-                forces_pred,
-                energy_pred,
-                stress_pred,
-                forces_true,
-                energy_true,
-                stress_true,
-                mask,
-            )
-
-            # Backward pass and optimization
-            loss.backward()
-            optimizer.step()
-
-            total_loss += loss.item()
-
-        avg_loss = total_loss / len(train_loader)
-        print(f"Epoch {epoch+1}/{num_epochs}, Training Loss: {avg_loss:.4f}")
-
-        # # Validation step
-        # validate(model, val_loader, device)
-
-    return model
-
-
-# def validate(model, val_loader, device):
-#     model.eval()
-#     total_loss = 0.0
-#     with torch.no_grad():
-#         for batch in val_loader:
-#             # Move data to device
-#             atomic_numbers = batch["atomic_numbers"].to(device)
-#             positions = batch["positions"].to(device)
-#             forces_true = batch["forces"].to(device)
-#             energy_true = batch["energy"].to(device)
-#             stress_true = batch["stress"].to(device)
-
-#             # Create mask for valid atoms
-#             mask = atomic_numbers != 0
-
-#             # Forward pass
-#             forces_pred, energy_pred, stress_pred = model(atomic_numbers, positions)
-
-#             # Compute loss
-#             loss = compute_loss(
-#                 forces_pred, energy_pred, stress_pred,
-#                 forces_true, energy_true, stress_true, mask
-#             )
-
-#             total_loss += loss.item()
-
-#     avg_loss = total_loss / len(val_loader)
-#     print(f"Validation Loss: {avg_loss:.4f}")
-
-
-def main():
-    args = get_args()
-
-    # Load dataset
-    dataset_path = Path("datasets/rattled-300-subsampled")
-    dataset = OMat24Dataset(dataset_path=dataset_path)
-=======
-from models.fcn import FCNModel
-import train_utils.fcn_train_utils as train_utils
 
 # Set seed & device
 seed = 1000
@@ -126,12 +37,10 @@
     dataset_name = "rattled-300-subsampled"
     dataset_path = Path(f"datasets/{dataset_name}")
     dataset = OMat24Dataset(dataset_path=dataset_path, augment=args.augment)
->>>>>>> cb081f72
     train_loader, val_loader = get_dataloaders(
         dataset, data_fraction=0.1, batch_size=args.batch_size, batch_padded=False
     )
 
-<<<<<<< HEAD
     # # Initialize model
     # model = FCNModel()
 
@@ -144,47 +53,26 @@
         d_ff=64,
     )
 
-    # Initialize optimizer
-    optimizer = get_optimizer(model, learning_rate=args.lr)
-
-    # Train model
-    model = train(
-=======
-    # Initialize FCN model
-    model = FCNModel()
+    # Initialize optimizer and scheduler
+    optimizer = train_utils.get_optimizer(model, learning_rate=args.lr)
+    scheduler = train_utils.get_scheduler(optimizer)
 
     # User Hyperparam Feedback
     pprint.pprint(vars(args))
     print()
 
-    # Initialize optimizer and scheduler
-    optimizer = train_utils.get_optimizer(model, learning_rate=args.lr)
-    scheduler = train_utils.get_scheduler(optimizer)
-
     # Train model
     model, losses = train_utils.train(
->>>>>>> cb081f72
         model,
         train_loader,
         val_loader,
         optimizer,
-<<<<<<< HEAD
-        num_epochs=args.num_epochs,
-        device="mps",
-    )
-
-    # # Save model
-    # torch.save(model.state_dict(), "fcn_model.pth")
-    # print("Model saved.")
-
-=======
         scheduler,
         num_epochs=args.num_epochs,
         device=DEVICE,
     )
 
     print(losses)
->>>>>>> cb081f72
 
     # Save model
     torch.save(model.state_dict(), f"{args.architecture}_model.pth")