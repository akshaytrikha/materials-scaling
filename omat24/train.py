--- conflicted
+++ resolved
@@ -76,12 +76,7 @@
     elif args.architecture == "Transformer":
         meta_models = MetaTransformerModels(
             vocab_size=args.n_elements,
-<<<<<<< HEAD
-            max_seq_len=dataset.max_n_atoms,
-=======
             max_seq_len=180,  # TODO: this should be calculated across all datasets
-            concatenated=True,
->>>>>>> 6faa1202
             use_factorized=use_factorize,
         )
     elif args.architecture == "SchNet":
