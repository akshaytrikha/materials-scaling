--- conflicted
+++ resolved
@@ -158,15 +158,12 @@
             print(
                 f"\nTraining on dataset fraction {data_fraction} with {dataset_size} samples"
             )
-<<<<<<< HEAD
         for model_idx, model in enumerate(meta_models):
             if is_main_process:
                 print(
                     f"\nModel {model_idx + 1}/{len(meta_models)} is on device {DEVICE} and has {model.num_params} parameters"
                 )
-=======
-
->>>>>>> f9d79266
+
             model.to(DEVICE)
 
             # Store original model attributes before DDP wrapping
