# External
import torch
import torch.optim as optim
from torch.optim.lr_scheduler import LambdaLR
from pathlib import Path
import pprint
import json
import math
from datetime import datetime
from tqdm import tqdm
import subprocess

# Internal
from data import OMat24Dataset, get_dataloaders
from data_utils import download_dataset
from arg_parser import get_args
from models.fcn import MetaFCNModels
from models.transformer_models import MetaTransformerModels
from train_utils import train, partial_json_log, run_validation

# Set seed & device
SEED = 1024
torch.manual_seed(SEED)
if torch.cuda.is_available():
    DEVICE = torch.device("cuda")
    torch.cuda.manual_seed(SEED)
    torch.cuda.manual_seed_all(SEED)
    torch.backends.cudnn.deterministic = True
    torch.backends.cudnn.benchmark = False
elif torch.backends.mps.is_available():
    DEVICE = torch.device("mps")
else:
    DEVICE = torch.device("cpu")

if __name__ == "__main__":
    args = get_args()
    log = not args.no_log

    # Load dataset
    # split_name = "val"
    # dataset_name = "rattled-300-subsampled"
    split_name = "vc_dim"
    dataset_name = "2_atoms_1_samples"

    dataset_path = Path(f"datasets/{split_name}/{dataset_name}")
    # if not dataset_path.exists():
    #     download_dataset(dataset_name, split_name)
    dataset = OMat24Dataset(dataset_path=dataset_path, augment=args.augment)

    # User Hyperparam Feedback
    params = vars(args) | {
        "dataset_name": f"{split_name}/{dataset_name}",
        "max_n_atoms": dataset.max_n_atoms,
    }
    pprint.pprint(params)
    print()

    batch_size = args.batch_size[0]
    lr = args.lr[0]
    use_factorize = args.factorize
    num_epochs = args.epochs

    # Initialize meta model class based on architecture choice
    if args.architecture == "FCN":
        meta_models = MetaFCNModels(
            vocab_size=args.n_elements, use_factorized=use_factorize
        )
    elif args.architecture == "Transformer":
        meta_models = MetaTransformerModels(
            vocab_size=args.n_elements,
            max_seq_len=dataset.max_n_atoms,
            concatenated=True,
            use_factorized=use_factorize,
        )

    experiment_results = {}

    # Create results path and initialize file if logging is enabled
    timestamp = datetime.now().strftime("%Y%m%d_%H%M%S")
    results_path = Path("results") / f"experiments_{timestamp}.json"
    if log:
        Path("results").mkdir(exist_ok=True)
        with open(results_path, "w") as f:
            json.dump({}, f)  # Initialize as empty JSON
        print(f"\nLogging enabled. Results will be saved to {results_path}")
    else:
        print("\nLogging disabled. No experiment log will be saved.")

    for data_fraction in args.data_fractions:
        print(f"\nData fraction: {data_fraction}")
        for model_idx, model in enumerate(meta_models):
            print(
                f"\nModel {model_idx + 1}/{len(meta_models)} is on device {DEVICE} and has {model.num_params} parameters"
            )

            train_loader, val_loader = get_dataloaders(
                dataset,
                train_data_fraction=data_fraction,
                batch_size=batch_size,
                seed=SEED,
                batch_padded=False,
            )
            dataset_size = len(train_loader.dataset)
            optimizer = optim.AdamW(model.parameters(), lr=lr)

            lambda_schedule = lambda epoch: 0.5 * (
                1 + math.cos(math.pi * epoch / num_epochs)
            )
            scheduler = LambdaLR(optimizer, lr_lambda=lambda_schedule)

            # Prepare run entry etc.
            model_name = f"model_ds{dataset_size}_p{int(model.num_params)}"
            checkpoint_path = f"checkpoints/{args.architecture}_ds{dataset_size}_p{int(model.num_params)}_{timestamp}.pth"
            run_entry = {
                "model_name": model_name,
                "config": {
                    "architecture": args.architecture,
                    "embedding_dim": getattr(model, "embedding_dim", None),
                    "depth": getattr(model, "depth", None),
                    "num_params": model.num_params,
                    "dataset_size": dataset_size,
                    "num_epochs": num_epochs,
                    "batch_size": batch_size,
                    "learning_rate": lr,
                    "seed": SEED,
                },
                "losses": {},
                "checkpoint_path": checkpoint_path,
            }
            ds_key = str(dataset_size)
            if ds_key not in experiment_results:
                experiment_results[ds_key] = []
            experiment_results[ds_key].append(run_entry)
            if log:
                with open(results_path, "w") as f:
                    json.dump(experiment_results, f, indent=4)

            pbar = tqdm(range(num_epochs + 1))
            trained_model, losses = train(
                model=model,
                train_loader=train_loader,
                val_loader=val_loader,
                optimizer=optimizer,
                scheduler=scheduler,
                pbar=pbar,
                device=DEVICE,
                patience=6,
                results_path=results_path if log else None,
                experiment_results=experiment_results if log else None,
                data_size_key=ds_key if log else None,
                run_entry=run_entry if log else None,
                num_visualization_samples=args.num_visualization_samples,
            )

            Path("checkpoints").mkdir(exist_ok=True)
            torch.save(
                {
                    "model_state_dict": trained_model.state_dict(),
                    "losses": losses,
                    "batch_size": batch_size,
                    "lr": lr,
                },
                checkpoint_path,
            )
            pbar.close()

    print(
        f"\nTraining completed. {'Results continuously saved to ' + str(results_path) if log else 'No experiment log was written.'}"
    )

<<<<<<< HEAD
    subprocess.run(
        [
            "python3",
            "model_prediction_evolution.py",
            str(results_path),
            "--split",
            "train",
        ]
    )
=======
    if log:
        # Genereate inference GIFs at different training stages
        subprocess.run(
            [
                "python3",
                "model_prediction_evolution.py",
                str(results_path),
                "--split",
                "train",
            ]
        )
>>>>>>> 07d0c254
<|MERGE_RESOLUTION|>--- conflicted
+++ resolved
@@ -168,17 +168,6 @@
         f"\nTraining completed. {'Results continuously saved to ' + str(results_path) if log else 'No experiment log was written.'}"
     )
 
-<<<<<<< HEAD
-    subprocess.run(
-        [
-            "python3",
-            "model_prediction_evolution.py",
-            str(results_path),
-            "--split",
-            "train",
-        ]
-    )
-=======
     if log:
         # Genereate inference GIFs at different training stages
         subprocess.run(
@@ -189,5 +178,4 @@
                 "--split",
                 "train",
             ]
-        )
->>>>>>> 07d0c254
+        )