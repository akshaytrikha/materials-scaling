# External
import torch
import torch.optim as optim
from torch.optim.lr_scheduler import LambdaLR
from pathlib import Path
import pprint
import json
import math
from datetime import datetime
from tqdm import tqdm
from torch.utils.tensorboard import SummaryWriter
import os
import subprocess

# Internal
from data import get_dataloaders
from data_utils import download_dataset, VALID_DATASETS
from arg_parser import get_args
from models.fcn import MetaFCNModels
from models.transformer_models import MetaTransformerModels
from models.schnet import MetaSchNetModels
from train_utils import train

# Set seed & device
SEED = 1024
torch.manual_seed(SEED)
if torch.cuda.is_available():
    DEVICE = torch.device("cuda")
    torch.cuda.manual_seed(SEED)
    torch.cuda.manual_seed_all(SEED)
    torch.backends.cudnn.deterministic = True
    torch.backends.cudnn.benchmark = False
    torch.backends.cuda.enable_flash_sdp(True)
elif torch.backends.mps.is_available():
    DEVICE = torch.device("mps")
else:
    DEVICE = torch.device("cpu")


def main():
    args = get_args()
    log = not args.no_log
    global DEVICE

    # Convinience for running all datasets
    if args.datasets[0] == "all":
        args.datasets = VALID_DATASETS

    # Download datasets if not present
    dataset_paths = []
    for dataset_name in args.datasets:
        dataset_path = Path(f"datasets/{args.split_name}/{dataset_name}")
        if not dataset_path.exists():
            download_dataset(dataset_name, args.split_name)
        dataset_paths.append(dataset_path)

    # User Hyperparam Feedback
    params = vars(args) | {
        "dataset_split": args.split_name,
        "dataset_paths": dataset_paths,
    }
    pprint.pprint(params)
    print()

    batch_size = args.batch_size[0]
    lr = args.lr[0]
    num_epochs = args.epochs
    use_factorize = args.factorize
    graph = args.architecture == "SchNet"

    # Initialize meta model class based on architecture choice
    if args.architecture == "FCN":
        meta_models = MetaFCNModels(
            vocab_size=args.n_elements, use_factorized=use_factorize
        )
    elif args.architecture == "Transformer":
        if args.split_name == "train":
            max_n_atoms = 236
        elif args.split_name == "val":
            max_n_atoms = 168

        meta_models = MetaTransformerModels(
            vocab_size=args.n_elements,
<<<<<<< HEAD
            max_seq_len=180,  # TODO: this should be calculated across all datasets
=======
            max_seq_len=max_n_atoms,
            concatenated=True,
>>>>>>> 7dbcecea
            use_factorized=use_factorize,
        )
    elif args.architecture == "SchNet":
        if DEVICE == torch.device("mps"):
            print("MPS is not supported for SchNet. Switching to CPU.")
            DEVICE = torch.device("cpu")
        meta_models = MetaSchNetModels(device=DEVICE)

    # Create results path and initialize file if logging is enabled
    timestamp = datetime.now().strftime("%Y%m%d_%H%M%S")
    tb_logdir = os.path.join("runs", f"exp_{timestamp}")
    writer = SummaryWriter(log_dir=tb_logdir)
    print(f"TensorBoard logs will be saved to: {tb_logdir}")

    results_path = Path("results") / f"experiments_{timestamp}.json"
    experiment_results = {}
    if log:
        Path("results").mkdir(exist_ok=True)
        with open(results_path, "w") as f:
            json.dump({}, f)  # Initialize as empty JSON
        print(f"\nLogging enabled. Results will be saved to {results_path}")
    else:
        print("\nLogging disabled. No experiment log will be saved.")

    for data_fraction in args.data_fractions:
        train_loader, val_loader = get_dataloaders(
            dataset_paths,
            train_data_fraction=data_fraction,
            batch_size=batch_size,
            seed=SEED,
            batch_padded=False,
            val_data_fraction=args.val_data_fraction,
            train_workers=args.train_workers,
            val_workers=args.val_workers,
            graph=graph,
        )
        dataset_size = len(train_loader.dataset)
        print(
            f"\nTraining on dataset fraction {data_fraction} with {dataset_size} samples"
        )
        for model_idx, model in enumerate(meta_models):
            print(
                f"\nModel {model_idx + 1}/{len(meta_models)} is on device {DEVICE} and has {model.num_params} parameters"
            )
            model.to(DEVICE)
            optimizer = optim.AdamW(model.parameters(), lr=lr)

            lambda_schedule = lambda epoch: 0.5 * (
                1 + math.cos(math.pi * epoch / num_epochs)
            )
            scheduler = LambdaLR(optimizer, lr_lambda=lambda_schedule)

            # Prepare run entry etc.
            model_name = f"model_ds{dataset_size}_p{int(model.num_params)}"
            checkpoint_path = f"checkpoints/{args.architecture}_ds{dataset_size}_p{int(model.num_params)}_{timestamp}.pth"
            run_entry = {
                "model_name": model_name,
                "config": {
                    "architecture": args.architecture,
                    "embedding_dim": getattr(model, "embedding_dim", None),
                    "depth": getattr(model, "depth", None),
                    "num_params": model.num_params,
                    "dataset_size": dataset_size,
                    "num_epochs": num_epochs,
                    "batch_size": batch_size,
                    "learning_rate": lr,
                    "seed": SEED,
                },
                "losses": {},
                "checkpoint_path": checkpoint_path,
            }
            ds_key = str(dataset_size)
            if ds_key not in experiment_results:
                experiment_results[ds_key] = []
            experiment_results[ds_key].append(run_entry)
            if log:
                with open(results_path, "w") as f:
                    json.dump(experiment_results, f, indent=4)

            pbar = tqdm(range(num_epochs + 1))
            trained_model, losses = train(
                model=model,
                train_loader=train_loader,
                val_loader=val_loader,
                optimizer=optimizer,
                scheduler=scheduler,
                pbar=pbar,
                graph=graph,
                device=DEVICE,
                patience=50,
                results_path=results_path if log else None,
                experiment_results=experiment_results if log else None,
                data_size_key=ds_key if log else None,
                run_entry=run_entry if log else None,
                writer=writer,
                tensorboard_prefix=model_name,
                num_visualization_samples=args.num_visualization_samples,
                gradient_clip=args.gradient_clip,
                validate_every=args.val_every,
                visualize_every=args.vis_every,
            )

            # Save checkpoint
            Path("checkpoints").mkdir(exist_ok=True)
            torch.save(
                {
                    "model_state_dict": trained_model.state_dict(),
                    "losses": losses,
                    "batch_size": batch_size,
                    "lr": lr,
                },
                checkpoint_path,
            )
            pbar.close()

    writer.close()
    print(
        f"\nTraining completed. {'Results continuously saved to ' + str(results_path) if log else 'No experiment log was written.'}"
    )

    if log:
        # Generate inference GIFs at different training stages
        subprocess.run(
            [
                "python3",
                "model_prediction_evolution.py",
                str(results_path),
                "--split",
                "train",
            ]
        )


if __name__ == "__main__":
    main()<|MERGE_RESOLUTION|>--- conflicted
+++ resolved
@@ -81,12 +81,7 @@
 
         meta_models = MetaTransformerModels(
             vocab_size=args.n_elements,
-<<<<<<< HEAD
-            max_seq_len=180,  # TODO: this should be calculated across all datasets
-=======
             max_seq_len=max_n_atoms,
-            concatenated=True,
->>>>>>> 7dbcecea
             use_factorized=use_factorize,
         )
     elif args.architecture == "SchNet":
