--- conflicted
+++ resolved
@@ -18,12 +18,8 @@
 from arg_parser import get_args
 from models.fcn import MetaFCNModels
 from models.transformer_models import MetaTransformerModels
-<<<<<<< HEAD
 from models.schnet import MetaSchNetModels
-from train_utils import train, partial_json_log, run_validation
-=======
 from train_utils import train
->>>>>>> 223d7ef0
 
 # Set seed & device
 SEED = 1024
