# Increase file descriptor limit for using GH200 on Lambda Labs
# import patch_torch_scatter

# # Increase file descriptor limits
# import resource
# try:
#     soft, hard = resource.getrlimit(resource.RLIMIT_NOFILE)
#     new_soft = min(65536, hard)  # Increase to maximum allowed or 65536
#     resource.setrlimit(resource.RLIMIT_NOFILE, (new_soft, hard))
#     print(f"Increased file descriptor limit from {soft} to {new_soft}")
# except Exception as e:
#     print(f"Warning: Could not increase file descriptor limit: {e}")

import warnings

warnings.filterwarnings(
    "ignore", message="You are using `torch.load` with `weights_only=False`"
)
warnings.filterwarnings("ignore", message="`torch.cuda.amp.autocast")

# External
import torch
import torch.optim as optim
import torch.multiprocessing as mp
from torch.optim.lr_scheduler import LambdaLR
from pathlib import Path
import pprint
import json
import math
from datetime import datetime
from tqdm import tqdm
from torch.utils.tensorboard import SummaryWriter
import os
import subprocess
import torch.distributed as dist
from torch.nn.parallel import DistributedDataParallel as DDP
from torch.utils.data.distributed import DistributedSampler
import dill

# Internal
from data import get_dataloaders
from data_utils import download_dataset, VALID_DATASETS, DATASET_INFO
from arg_parser import get_args
from models.fcn import MetaFCNModels
from models.transformer_models import MetaTransformerModels
from models.schnet import MetaSchNetModels
from models.equiformer_v2 import MetaEquiformerV2Models
from train_utils import train

# Set seed & device
SEED = 1024
torch.manual_seed(SEED)
if torch.cuda.is_available():
    DEVICE = torch.device("cuda")
    torch.cuda.manual_seed(SEED)
    torch.cuda.manual_seed_all(SEED)
    torch.backends.cudnn.deterministic = True
    torch.backends.cudnn.benchmark = False
    torch.backends.cuda.enable_flash_sdp(True)
elif torch.backends.mps.is_available():
    DEVICE = torch.device("mps")
else:
    DEVICE = torch.device("cpu")


def setup_ddp(rank, world_size):
    """Initialize DDP process group."""
    os.environ["MASTER_ADDR"] = "localhost"
    os.environ["MASTER_PORT"] = "12355"

    # Initialize the process group
    dist.init_process_group("nccl", rank=rank, world_size=world_size)
    torch.cuda.set_device(rank)


def cleanup_ddp():
    """Clean up DDP process group."""
    dist.destroy_process_group()


def main(rank=None, world_size=None):
    is_main_process = rank == 0 if world_size is not None else True
    args = get_args()
    log = not args.no_log
    global DEVICE

    # DDP setup if world_size is provided
    if world_size is not None:
        setup_ddp(rank, world_size)
        DEVICE = torch.device(f"cuda:{rank}")
        dist.barrier()

    # Convinience for running all datasets
    if args.datasets[0] == "all":
        args.datasets = VALID_DATASETS

    # Download datasets if not present
    dataset_paths = []
    for dataset_name in args.datasets:
        dataset_path = Path(
            f"{args.datasets_base_path}/{args.split_name}/{dataset_name}"
        )
        if not dataset_path.exists():
            download_dataset(dataset_name, args.split_name, args.datasets_base_path)
        dataset_paths.append(dataset_path)

    # User Hyperparam Feedback
    params = vars(args) | {
        "dataset_split": args.split_name,
    }
    if is_main_process:
        pprint.pprint(params)
        print()

    batch_size = args.batch_size[0]
    lr = args.lr[0]
    num_epochs = args.epochs
    use_factorize = args.factorize
    graph = args.architecture in ["SchNet", "EquiformerV2"]

    # Initialize meta model class based on architecture choice
    if args.architecture == "FCN":
        meta_models = MetaFCNModels(
            vocab_size=args.n_elements, use_factorized=use_factorize
        )
    elif args.architecture == "Transformer":
        meta_models = MetaTransformerModels(
            vocab_size=args.n_elements,
            max_seq_len=DATASET_INFO[args.split_name]["all"]["max_n_atoms"],
            use_factorized=use_factorize,
        )
    elif args.architecture == "SchNet":
        if DEVICE == torch.device("mps"):
            print("MPS is not supported for SchNet. Switching to CPU.")
            DEVICE = torch.device("cpu")
        meta_models = MetaSchNetModels(device=DEVICE)
    elif args.architecture == "EquiformerV2":
        if DEVICE == torch.device("mps"):
            print("MPS is not supported for EquiformerV2. Switching to CPU.")
            DEVICE = torch.device("cpu")
        meta_models = MetaEquiformerV2Models(device=DEVICE)

    # Create results path and initialize file if logging is enabled
    timestamp = datetime.now().strftime("%Y%m%d_%H%M%S")
    tb_logdir = os.path.join("runs", f"exp_{timestamp}")
    writer = SummaryWriter(log_dir=tb_logdir)
    if is_main_process:
        print(f"TensorBoard logs will be saved to: {tb_logdir}")

    results_path = Path("results") / f"experiments_{timestamp}.json"
    experiment_results = {}
    if log and is_main_process:
        Path("results").mkdir(exist_ok=True)
        with open(results_path, "w") as f:
            json.dump({}, f)  # Initialize as empty JSON
        print(f"\nLogging enabled. Results will be saved to {results_path}")
    else:
        print("\nLogging disabled. No experiment log will be saved.")

    for data_fraction in args.data_fractions:
        train_loader, val_loader = get_dataloaders(
            dataset_paths,
            train_data_fraction=data_fraction,
            batch_size=batch_size,
            seed=SEED,
            architecture=args.architecture,
            batch_padded=False,
            val_data_fraction=args.val_data_fraction,
            train_workers=args.train_workers,
            val_workers=args.val_workers,
            graph=graph,
            factorize=use_factorize,
            distributed=world_size is not None,
            augment=args.augment,
        )
        dataset_size = len(train_loader.dataset)
        if is_main_process:
            print(
                f"\nTraining on dataset fraction {data_fraction} with {dataset_size} samples"
            )
            if args.augment:
                print("Data augmentation (random rotations) is enabled")

        for model_idx, model in enumerate(meta_models):
            if is_main_process:
                print(
                    f"\nModel {model_idx + 1}/{len(meta_models)} is on device {DEVICE} and has {model.num_params} parameters"
                )

            model.to(DEVICE)

            # Store original model attributes before DDP wrapping
            num_params = model.num_params if hasattr(model, "num_params") else None
            embedding_dim = getattr(model, "embedding_dim", None)
            depth = getattr(model, "depth", None)

            optimizer = optim.AdamW(model.parameters(), lr=lr)

            if world_size is not None:
                # Wrap model in DDP to use multiple GPUs
                model = DDP(
                    model,
                    device_ids=[rank],
                    find_unused_parameters=True,
                    broadcast_buffers=False,
                )

            # lambda_schedule = lambda epoch: 0.5 * (
            #     1 + math.cos(math.pi * epoch / num_epochs)
            # )
            # scheduler = LambdaLR(optimizer, lr_lambda=lambda_schedule)
            scheduler = None

            # Prepare run entry etc.
            model_name = f"model_ds{dataset_size}_p{int(num_params)}"
            checkpoint_path = f"checkpoints/{args.architecture}_ds{dataset_size}_p{int(num_params)}_{timestamp}.pth"
            run_entry = {
                "model_name": model_name,
                "config": {
                    "architecture": args.architecture,
                    "embedding_dim": embedding_dim,
                    "depth": depth,
                    "num_params": num_params,
                    "dataset_size": dataset_size,
                    "num_epochs": num_epochs,
                    "batch_size": batch_size,
                    "learning_rate": lr,
                    "seed": SEED,
                },
                "losses": {},
                "checkpoint_path": checkpoint_path,
            }
            ds_key = str(dataset_size)
            if ds_key not in experiment_results:
                experiment_results[ds_key] = []
            experiment_results[ds_key].append(run_entry)
            if log:
                with open(results_path, "w") as f:
                    json.dump(experiment_results, f, indent=4)

            # Create progress bar only on main process
            if is_main_process:
                progress_bar = tqdm(range(num_epochs + 1))
            else:
                progress_bar = range(num_epochs + 1)

            training_args = {
                "model": model,
                "train_loader": train_loader,
                "val_loader": val_loader,
                "optimizer": optimizer,
                "scheduler": scheduler,
                "pbar": progress_bar,
                "graph": graph,
                "device": DEVICE,
                "distributed": (world_size is not None),
                "rank": rank,
                "patience": 5,
                "factorize": use_factorize,
                "writer": writer if is_main_process else None,
                "tensorboard_prefix": model_name,
                "num_visualization_samples": args.num_visualization_samples,
                "gradient_clip": args.gradient_clip,
                "validate_every": args.val_every,
                "visualize_every": args.vis_every,
                "use_mixed_precision": args.mixed_precision,
            }

            if log and is_main_process:
                training_args.update(
                    {
                        "results_path": results_path,
                        "experiment_results": experiment_results,
                        "data_size_key": ds_key,
                        "run_entry": run_entry,
                    }
                )

            trained_model, losses = train(**training_args)

            # Save checkpoint
            if is_main_process:  # Only save on main process
                Path("checkpoints").mkdir(exist_ok=True)
<<<<<<< HEAD
                torch.save({
                    "trained_model": trained_model,
                    "losses": losses,
                    "batch_size": batch_size,
                    "lr": lr,
                }, checkpoint_path)
=======
                model_state = (
                    trained_model.module.state_dict()
                    if isinstance(trained_model, DDP)
                    else trained_model.state_dict()
                )
                
                # Extract model configuration
                if hasattr(trained_model, "module"):
                    model_instance = trained_model.module
                else:
                    model_instance = trained_model
                
                # Create a model config dictionary with all relevant parameters
                model_config = {
                    "d_model": getattr(model_instance, "embedding_dim", None),
                    "depth": getattr(model_instance, "depth", None),
                    "n_heads": getattr(model_instance, "n_heads", None),
                    "d_ff_mult": getattr(model_instance, "d_ff_mult", None),
                    "use_factorized": getattr(model_instance, "use_factorized", use_factorize),
                    "num_params": getattr(model_instance, "num_params", None),
                    "architecture": getattr(model_instance, "name", None),
                }
                
                torch.save(
                    {
                        "model_state_dict": model_state,
                        "losses": losses,
                        "model_config": model_config,
                        "batch_size": batch_size,
                        "lr": lr,
                    },
                    checkpoint_path,
                )
>>>>>>> 0914df4c

            if is_main_process:
                progress_bar.close()

    writer.close()
    print(
        f"\nTraining completed. {'Results continuously saved to ' + str(results_path) if log else 'No experiment log was written.'}"
    )

    # Add barrier before cleanup
    if world_size is not None:
        dist.barrier()
        cleanup_ddp()


if __name__ == "__main__":
    args = get_args()
    if args.distributed:
        # Need to use spawn method for CUDA runtime initialization
        mp.set_start_method("spawn")
        world_size = torch.cuda.device_count()
        mp.spawn(main, args=(world_size,), nprocs=world_size, join=True)
    else:
        main()<|MERGE_RESOLUTION|>--- conflicted
+++ resolved
@@ -281,14 +281,6 @@
             # Save checkpoint
             if is_main_process:  # Only save on main process
                 Path("checkpoints").mkdir(exist_ok=True)
-<<<<<<< HEAD
-                torch.save({
-                    "trained_model": trained_model,
-                    "losses": losses,
-                    "batch_size": batch_size,
-                    "lr": lr,
-                }, checkpoint_path)
-=======
                 model_state = (
                     trained_model.module.state_dict()
                     if isinstance(trained_model, DDP)
@@ -322,7 +314,6 @@
                     },
                     checkpoint_path,
                 )
->>>>>>> 0914df4c
 
             if is_main_process:
                 progress_bar.close()
