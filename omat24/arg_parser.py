--- conflicted
+++ resolved
@@ -118,13 +118,12 @@
         help="Dataset(s) to use",
     )
     parser.add_argument(
-<<<<<<< HEAD
         "--distributed",
         action="store_true",
         help="Enable distributed training" "--datasets_base_path",
-=======
+    )
+    parser.add_argument(
         "--datasets_base_path",
->>>>>>> 83f8df26
         type=str,
         default="./datasets",
         help="Base path for dataset storage",
