--- conflicted
+++ resolved
@@ -241,22 +241,7 @@
         dim=0,
     )  # Shape: [batch_size, MAX_ATOMS, MAX_ATOMS]
 
-<<<<<<< HEAD
-    # Determine the second dimension (k) for the factorized matrices.
-    k = factorized_matrices[0].size(1) if factorized_matrices[0].dim() > 1 else 1
-
-    padded_factorized_matrices = torch.stack(
-        [
-            pad_matrix(tensor, max_n_atoms, k, padding_value=0.0)
-            for tensor in factorized_matrices
-        ],
-        dim=0,
-    )  # Shape: [batch_size, MAX_ATOMS, k]
-
-    return {
-=======
     output = {
->>>>>>> 5c218d18
         "atomic_numbers": padded_atomic_numbers,  # [batch_size, MAX_ATOMS]
         "positions": padded_positions,  # [batch_size, MAX_ATOMS, 3]
         "distance_matrix": padded_distance_matrices,  # [batch_size, MAX_ATOMS, MAX_ATOMS]
@@ -265,8 +250,6 @@
         "stress": stresses,  # [batch_size, 6]
     }
 
-<<<<<<< HEAD
-=======
     if factorize:
         # Determine the second dimension (k) for the factorized matrices.
         k = factorized_matrices[0].size(1) if factorized_matrices[0].dim() > 1 else 1
@@ -283,7 +266,6 @@
         output["factorized_matrix"] = padded_factorized_matrices
 
     return output
->>>>>>> 5c218d18
 
 
 def custom_collate_fn_batch_padded(
