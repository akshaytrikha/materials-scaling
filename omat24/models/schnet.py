from math import pi as PI
import torch
import torch.nn as nn
import torch.nn.functional as F
from torch.nn import Linear, Sequential
from torch_scatter import scatter
from torch_geometric.nn import radius_graph


class MetaSchNetModels:
    def __init__(self, device):
        """
        Initializes a list of SchNet model configurations.

        Args:
            device (str): Device to run the models on.
        """
        # Define a list of configurations with varying hyperparameters.
        # You can add or remove configurations as needed.
        self.configurations = [
            {
                "hidden_channels": 64,
                "num_filters": 64,
                "num_interactions": 3,
                "num_gaussians": 50,
            },
<<<<<<< HEAD
            # {
            #     "hidden_channels": 128,
            #     "num_filters": 128,
            #     "num_interactions": 6,
            #     "num_gaussians": 50,
            # },
            # {
            #     "hidden_channels": 256,
            #     "num_filters": 256,
            #     "num_interactions": 8,
            #     "num_gaussians": 50,
            # },
=======
            {
                "hidden_channels": 128,
                "num_filters": 128,
                "num_interactions": 6,
                "num_gaussians": 50,
            },
            {
                "hidden_channels": 256,
                "num_filters": 256,
                "num_interactions": 8,
                "num_gaussians": 50,
            },
>>>>>>> 056107c1
        ]
        self.device = device

    def __getitem__(self, idx):
        if idx >= len(self.configurations):
            raise IndexError("Configuration index out of range")
        config = self.configurations[idx]

        return SchNet(
            hidden_channels=config["hidden_channels"],
            num_filters=config["num_filters"],
            num_interactions=config["num_interactions"],
            num_gaussians=config["num_gaussians"],
            cutoff=5.0,
            max_num_neighbors=32,  # default maximum number of neighbors
            readout="add",
            dipole=False,
            device=self.device,
        )

    def __len__(self):
        return len(self.configurations)

    def __iter__(self):
        for idx in range(len(self.configurations)):
            yield self[idx]


class InteractionBlock(nn.Module):
    """Interaction block for updating node embeddings based on pairwise distances."""

    def __init__(
        self, hidden_channels, num_filters, num_gaussians, cutoff, device="cpu"
    ):
        """Args:

        hidden_channels (int, optional): Hidden embedding size - default is 128
        num_filters (int, optional): The number of filters to use - default is 128
        num_gaussians (int, optional): The number of gaussians :math:`\mu` - deault is 50
        num_filters (int): The number of filters to use.
        """
        super().__init__()
        # mlp computes filter applied to node features
        self.mlp = Sequential(
            Linear(num_gaussians, num_filters, device=device),
            ShiftedSoftplus(device=device),
            Linear(num_filters, num_filters, device=device),
        )
        self.conv = CFConv(
            hidden_channels,
            hidden_channels,
            num_filters,
            self.mlp,
            cutoff,
            device=device,
        )
        self.activation = ShiftedSoftplus(device=device)
        self.linear = Linear(hidden_channels, hidden_channels, device=device)

        self.reset_parameters()

    def reset_parameters(self):
        torch.nn.init.xavier_uniform_(self.mlp[0].weight)
        self.mlp[0].bias.data.fill_(0)
        torch.nn.init.xavier_uniform_(self.mlp[2].weight)
        self.mlp[2].bias.data.fill_(0)
        self.conv.reset_parameters()
        torch.nn.init.xavier_uniform_(self.linear.weight)
        self.linear.bias.data.fill_(0)

    def forward(self, h, edge_index, edge_weight, edge_attr):
        """Forward pass through the block

        Args:
            h (Tensor): Node features with shape [number of nodes, num node features]
            edge_index (LongTensor): edge indices with shape [2, num edges] as 1st row is source, 2nd row is target
            edge_weight (Tensor): Edge weights with shape [num edges] - represents importance of edges
            edge_attr (Tensor): Edge features with shape [num edges, num edge features] - contains richer info about edges

        Returns:
            Tensor: The updated node features.
        """
        h = self.conv(h, edge_index, edge_weight, edge_attr)  # TODO: fill in this line
        h = self.activation(h)
        h = self.linear(h)

        return h


class CFConv(nn.Module):
    """Continuous-filter convolution layer"""

    def __init__(
        self, in_channels, out_channels, num_filters, nn, cutoff, device="cpu"
    ):
        """Args:
        in_channels (int): The number of input channels
        out_channels (int): The number of output channels
        num_filters (int): The number of filters to use - default is 128
        nn (torch.nn.Module): The neural network to use
        cutoff (float): Cutoff distance in Angstroms for interatomic interactions
        device (str): device to load data on
        """
        super().__init__()
        self.lin1 = Linear(in_channels, num_filters, bias=False, device=device)
        # self.lin1.weight = self.lin1.weight.to(device)
        self.lin2 = Linear(num_filters, out_channels, device=device)
        self.nn = nn.to(device)
        self.cutoff = cutoff
        self.device = device
        self.reset_parameters()

    def reset_parameters(self):
        """Reinitialize model parameters"""
        torch.nn.init.xavier_uniform_(self.lin1.weight)
        torch.nn.init.xavier_uniform_(self.lin2.weight)
        self.lin2.bias.data.fill_(0)

    def forward(self, h, edge_index, edge_weight, edge_attr):
        """Forward pass through the layer

        Args:
            h (Tensor): Node features with shape [number of nodes, num node features]
            edge_index (LongTensor): edge indices with shape [2, num edges]
                                    as 1st row is source, 2nd row is target
            edge_weight (Tensor): Edge weights with shape [num edges] -
                                represents importance of edges
            edge_attr (Tensor): Edge features with shape [num edges, num edge features]
                                contains richer info about edges

        Returns:
            Tensor: The updated node features
        """
        # first linear layer
        h = self.lin1(h)

        #  0.5 cos(x) + 1 shifts range from [-1, 1] to [0, 1]
        # convert edge_weight to radians and normalize values by dividing by self.cutoff
        c = 0.5 * (torch.cos((edge_weight * PI) / self.cutoff) + 1)  # TODO:

        # apply nn to the edge attributes to compute filters
        # has shape [num edges, num_filters]
        W = c.unsqueeze(1) * self.nn(edge_attr)

        # apply filters to the node features
        # h[edge_index[1]] is to get features of destination nodes for every edge
        # h = h[edge_index[1]] * W * c.unsqueeze(-1) # TODO: perform graph convolution
        h = scatter(
            src=h[edge_index[1]] * W,
            index=edge_index[0],
            dim=0,  # scattering along edge dimension (rows)
        )

        # second linear layer
        h = self.lin2(h)

        return h


class GaussianSmearing(nn.Module):
    """Gaussian smearing module for converting pairwise distances :math:`d_{ij}`"""

    def __init__(self, start=0.0, stop=5.0, num_gaussians=50, device="cpu"):
        super().__init__()

        # self.device = device

        offset = torch.linspace(start, stop, num_gaussians).to(device)
        self.gamma = 0.5 / (offset[1] - offset[0]).item() ** 2

        # sets the attribute self.offset = offset
        self.register_buffer("offset", offset)

    def forward(self, dist):
        """Forward pass through the layer defined in the paper"""
        # TODO: implement this function
        # TODO: why does broadcasting work here?
        difference = dist.view(-1, 1) - self.offset.view(1, -1)
        exponent = -self.gamma * difference.pow(2)

        return exponent.exp()


class ShiftedSoftplus(nn.Module):
    """Shifted softplus activation function"""

    def __init__(self, device="cpu"):
        super().__init__()
        self.shift = torch.log(torch.tensor(2.0, device=device)).item()

    def forward(self, x):
        return F.softplus(x) - self.shift


class SchNet(nn.Module):
    """
    SchNet model for predicting energy and forces from atomistic systems.

    This version of SchNet accepts input data either as a dictionary (with keys
    'atomic_numbers' and 'positions') or as a PyG Data object (with attributes
    atomic_numbers, pos, and optionally edge_index). The forward pass computes the
    graph connectivity (if not provided), applies a series of interaction blocks,
    aggregates atom-wise contributions to yield a global energy, and computes forces
    as the negative gradient of the energy with respect to positions.
    """

    def __init__(
        self,
        hidden_channels=128,
        num_filters=128,
        num_interactions=6,
        num_gaussians=50,
        cutoff=5.0,
        max_num_neighbors=32,
        readout="add",
        dipole=False,
        mean=None,
        std=None,
        device="cpu",
    ):
        super(SchNet, self).__init__()
        self.hidden_channels = hidden_channels
        self.num_filters = num_filters
        self.num_interactions = num_interactions
        self.num_gaussians = num_gaussians
        self.cutoff = cutoff
        self.max_num_neighbors = max_num_neighbors
        # For dipole moment predictions, readout is fixed to "add"
        self.readout = "add" if dipole else readout
        self.dipole = dipole
        self.mean = mean
        self.std = std
        self.device = device

        # Embedding for atomic numbers
        self.embedding = nn.Embedding(119, hidden_channels)
        self.embedding.to(device)

        # Radial basis function expansion for distances
        self.distance_expansion = GaussianSmearing(
            start=0.0, stop=cutoff, num_gaussians=num_gaussians, device=device
        )

        # Build interaction blocks
        self.interactions = nn.ModuleList(
            [
                InteractionBlock(
                    hidden_channels, num_filters, num_gaussians, cutoff, device=device
                )
                for _ in range(num_interactions)
            ]
        )

        # Atom-wise readout layers
        self.lin1 = Linear(hidden_channels, hidden_channels // 2)
        self.act = ShiftedSoftplus(device=device)
        self.lin2 = Linear(hidden_channels // 2, 1)
        self.reset_parameters()

        # Calculate number of parameters
        self.num_params = sum(p.numel() for p in self.parameters())

    def reset_parameters(self):
        self.embedding.reset_parameters()
        for interaction in self.interactions:
            interaction.reset_parameters()
        nn.init.xavier_uniform_(self.lin1.weight)
        self.lin1.bias.data.fill_(0)
        nn.init.xavier_uniform_(self.lin2.weight)
        self.lin2.bias.data.fill_(0)

    def forward(self, data):
        """
        Forward pass for SchNet.

        Args:
            data: Either a dictionary with keys "atomic_numbers" and "positions" or a PyG Data object.
                  For dict, keys should be:
                      "atomic_numbers": LongTensor of shape [N_atoms]
                      "positions": FloatTensor of shape [N_atoms, 3]
                  For PyG Data, attributes are assumed to be:
                      atomic_numbers, pos, (optionally edge_index and batch)

        Returns:
            energy: Tensor of shape [num_molecules] representing the predicted energy.
            forces: Tensor of shape [N_atoms, 3] representing the negative gradient of energy.
            stress: Tensor of shape [num_molecules, 6] representing the predicted stress.
        """
        # Extract atomic numbers and positions
        if isinstance(data, dict):
            z = data["atomic_numbers"]
            pos = data["positions"]
            # When using dicts, assume a single molecule (or no batch)
            batch = torch.zeros(z.shape[0], dtype=torch.long, device=self.device)
        else:
            # Assume PyG Data (or Batch) object
            z = data.atomic_numbers
            pos = data.pos
            batch = (
                data.batch
                if hasattr(data, "batch")
                else torch.zeros(z.shape[0], dtype=torch.long, device=self.device)
            )

        # Ensure positions require gradients for force computation
        pos.requires_grad = True

        # Embed atomic numbers to get initial atom-wise features
        h = self.embedding(z)

        # Use precomputed edge_index if available; otherwise, compute it using radius_graph.
        if hasattr(data, "edge_index"):
            edge_index = data.edge_index
        else:
            if self.device != "cpu":
                edge_index = radius_graph(
                    pos.to("cpu"),
                    r=self.cutoff,
                    batch=batch,
                    max_num_neighbors=self.max_num_neighbors,
                ).to(self.device)
            else:
                edge_index = radius_graph(
                    pos,
                    r=self.cutoff,
                    batch=batch,
                    max_num_neighbors=self.max_num_neighbors,
                )

        # Compute pairwise distances for edges
        row, col = edge_index
        edge_weight = (pos[row] - pos[col]).norm(dim=1)
        # Expand the distances into a radial basis using Gaussian smearing
        edge_attr = self.distance_expansion(edge_weight)

        # Pass through a series of interaction blocks
        for interaction in self.interactions:
            h = interaction(h, edge_index, edge_weight, edge_attr)

        # Atom-wise energy contributions
        h = self.lin1(h)
        h = self.act(h)
        h = self.lin2(h)

        # Aggregate per-atom energies into a global energy using scatter
        energy = scatter(h, batch, dim=0, reduce=self.readout).squeeze()

        # Compute forces as the negative gradient of energy with respect to positions
        forces = -torch.autograd.grad(energy.sum(), pos, create_graph=True)[0]

        # Dummy stress tensor
        stress = torch.zeros((6), device=self.device)

        return forces, energy.unsqueeze(0), stress<|MERGE_RESOLUTION|>--- conflicted
+++ resolved
@@ -24,20 +24,6 @@
                 "num_interactions": 3,
                 "num_gaussians": 50,
             },
-<<<<<<< HEAD
-            # {
-            #     "hidden_channels": 128,
-            #     "num_filters": 128,
-            #     "num_interactions": 6,
-            #     "num_gaussians": 50,
-            # },
-            # {
-            #     "hidden_channels": 256,
-            #     "num_filters": 256,
-            #     "num_interactions": 8,
-            #     "num_gaussians": 50,
-            # },
-=======
             {
                 "hidden_channels": 128,
                 "num_filters": 128,
@@ -50,7 +36,6 @@
                 "num_interactions": 8,
                 "num_gaussians": 50,
             },
->>>>>>> 056107c1
         ]
         self.device = device
 
