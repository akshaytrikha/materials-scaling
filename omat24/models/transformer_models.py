# External
import torch
import torch.nn as nn
from x_transformers import TransformerWrapper, Encoder

# Internal
from models.model_utils import MLPOutput, initialize_output_heads, initialize_weights


class ConcatenatedEmbedding(nn.Module):
    def __init__(self, num_tokens, d_model):
        super().__init__()
        self.token_emb = nn.Embedding(num_tokens, d_model)
        # Use standardized initialization
        initialize_weights(self.token_emb)

    def forward(self, x, positions):
        token_embeddings = self.token_emb(x)
        concatenated_emb = torch.cat([token_embeddings, positions], dim=-1)
        return concatenated_emb


class XTransformerModel(TransformerWrapper):
    def __init__(
        self,
        num_tokens,
        d_model,
        depth,
        n_heads,
        d_ff_mult,
        use_factorized,
    ):
        self.embedding_dim = d_model
        self.depth = depth
        self.n_heads = n_heads
        self.d_ff_mult = d_ff_mult
        self.use_factorized = use_factorized
        self.additional_dim = 5 if use_factorized else 3  # For concatenated positions
        self.name = "Transformer"

        # Initialize base TransformerWrapper without its own embedding
        super().__init__(
            num_tokens=num_tokens,
            max_seq_len=300,
            emb_dim=d_model,
            attn_layers=Encoder(
                dim=d_model + self.additional_dim,
                depth=depth,
                heads=n_heads,
                ff_mult=d_ff_mult,
                attn_flash=torch.cuda.is_available(),
            ),
            use_abs_pos_emb=False,  # Disable internal positional embeddings
        )

        self.token_emb = ConcatenatedEmbedding(num_tokens, d_model)

        # Predictors for Energy, Forces, and Stresses
        self.energy_head = MLPOutput(d_model + self.additional_dim, 1)
        self.force_head = MLPOutput(d_model + self.additional_dim, 3)
        self.stress_head = MLPOutput(d_model + self.additional_dim, 6)

        # Initialize output heads to predict dataset means
        initialize_output_heads(self.energy_head, self.force_head, self.stress_head)

        # Count parameters
        self.num_params = sum(
            p.numel() for name, p in self.named_parameters() if "token_emb" not in name
        )

    def forward(self, x, positions, distance_matrix=None, mask=None):
        # Obtain concatenated embeddings
        if self.use_factorized:
            concatenated_emb = self.token_emb(x, distance_matrix)
        else:
            concatenated_emb = self.token_emb(x, positions)

        # Pass embeddings to the transformer
        output = self.attn_layers(x=concatenated_emb, mask=mask)

        # Predict forces
        forces = self.force_head(output)
        expanded_mask = mask.unsqueeze(-1).expand(-1, -1, 3)
        forces = forces * expanded_mask.float()

        # Predict per-atom energy contributions and sum
        energy_contrib = self.energy_head(output).squeeze(-1)
        energy_contrib = energy_contrib * mask.float()
        energy = energy_contrib.sum(dim=1)

        # Predict per-atom stress contributions and sum
        stress_contrib = self.stress_head(output)
        expanded_mask = mask.unsqueeze(-1).expand(-1, -1, 6)
        stress_contrib = stress_contrib * expanded_mask.float()
        stress = stress_contrib.sum(dim=1)

        return forces, energy, stress


class MetaTransformerModels:
    def __init__(
        self,
        vocab_size,
        max_seq_len,
        use_factorized=False,
    ):
        """Initializes TransformerModels with a list of configurations.

        Args:
            vocab_size (int): Number of unique tokens (atomic numbers).
            max_seq_len (int): Maximum sequence length for the transformer.
            use_factorized (bool): Whether to use factorized distances instead of positions.
        """
        # fmt: off
        self.configurations = [
<<<<<<< HEAD
            # {"d_model": 1, "depth": 1, "n_heads": 1, "d_ff_mult": 4}, # 1,778 params
            {"d_model": 8, "depth": 2, "n_heads": 1, "d_ff_mult": 4}, # 9,657 params
            # {"d_model": 48, "depth": 3, "n_heads": 1, "d_ff_mult": 4}, # 119,758 params
            # {"d_model": 160, "depth": 3, "n_heads": 2, "d_ff_mult": 4}, # 1,019,086 params
=======
            {"d_model": 2, "depth": 1, "n_heads": 1, "d_ff_mult": 4}, # 2,280 params
            {"d_model": 8, "depth": 1, "n_heads": 1, "d_ff_mult": 4}, # 5,796 params
            {"d_model": 16, "depth": 1, "n_heads": 1, "d_ff_mult": 4}, # 11,828 params
            {"d_model": 32, "depth": 1, "n_heads": 1, "d_ff_mult": 4}, # 28,500 params
            {"d_model": 32, "depth": 2, "n_heads": 1, "d_ff_mult": 4}, # 47,505 params
            {"d_model": 64, "depth": 1, "n_heads": 1, "d_ff_mult": 4}, # 80,726 params
            {"d_model": 64, "depth": 2, "n_heads": 1, "d_ff_mult": 4}, # 133,809 params
            {"d_model": 96, "depth": 2, "n_heads": 1, "d_ff_mult": 4}, # 261,073 params
            {"d_model": 128, "depth": 2, "n_heads": 1, "d_ff_mult": 4}, # 429,297 params
            {"d_model": 128, "depth": 3, "n_heads": 1, "d_ff_mult": 4}, # 601,038 params
            {"d_model": 192, "depth": 3, "n_heads": 1, "d_ff_mult": 4}, # 1,244,110 params
            {"d_model": 224, "depth": 3, "n_heads": 2, "d_ff_mult": 4},
            {"d_model": 256, "depth": 3, "n_heads": 2, "d_ff_mult": 4},
>>>>>>> 4b2c0b22
        ]
        # fmt: on

        self.vocab_size = vocab_size
        self.max_seq_len = max_seq_len
        self.use_factorized = use_factorized

    def __getitem__(self, idx):
        """Retrieves transformer model corresponding to the configuration at index `idx`.

        Args:
            idx (int): Index of the desired configuration.

        Returns:
            XTransformerModel: An instance of the transformer model with the specified configuration.

        Raises:
            IndexError: If the index is out of range.
        """
        if idx >= len(self.configurations):
            raise IndexError("Configuration index out of range")
        config = self.configurations[idx]
        return XTransformerModel(
            num_tokens=self.vocab_size,
            d_model=config["d_model"],
            depth=config["depth"],
            n_heads=config["n_heads"],
            d_ff_mult=config["d_ff_mult"],
            use_factorized=self.use_factorized,
        )

    def __len__(self):
        """Returns the number of configurations."""
        return len(self.configurations)

    def __iter__(self):
        """Allows iteration over all transformer models."""
        for idx in range(len(self.configurations)):
            yield self[idx]<|MERGE_RESOLUTION|>--- conflicted
+++ resolved
@@ -113,12 +113,6 @@
         """
         # fmt: off
         self.configurations = [
-<<<<<<< HEAD
-            # {"d_model": 1, "depth": 1, "n_heads": 1, "d_ff_mult": 4}, # 1,778 params
-            {"d_model": 8, "depth": 2, "n_heads": 1, "d_ff_mult": 4}, # 9,657 params
-            # {"d_model": 48, "depth": 3, "n_heads": 1, "d_ff_mult": 4}, # 119,758 params
-            # {"d_model": 160, "depth": 3, "n_heads": 2, "d_ff_mult": 4}, # 1,019,086 params
-=======
             {"d_model": 2, "depth": 1, "n_heads": 1, "d_ff_mult": 4}, # 2,280 params
             {"d_model": 8, "depth": 1, "n_heads": 1, "d_ff_mult": 4}, # 5,796 params
             {"d_model": 16, "depth": 1, "n_heads": 1, "d_ff_mult": 4}, # 11,828 params
@@ -132,7 +126,6 @@
             {"d_model": 192, "depth": 3, "n_heads": 1, "d_ff_mult": 4}, # 1,244,110 params
             {"d_model": 224, "depth": 3, "n_heads": 2, "d_ff_mult": 4},
             {"d_model": 256, "depth": 3, "n_heads": 2, "d_ff_mult": 4},
->>>>>>> 4b2c0b22
         ]
         # fmt: on
 
