--- conflicted
+++ resolved
@@ -225,10 +225,6 @@
         self.num_params = sum(
             p.numel() for name, p in self.named_parameters() if "token_emb" not in name
         )
-<<<<<<< HEAD
-
-=======
->>>>>>> b6f33341
 
     def forward(self, x, positions, distance_matrix=None, mask=None):
         """Forward pass of the transformer model.
