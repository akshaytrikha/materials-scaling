import torch
from einops import rearrange
from fairchem.core.modules.loss import DDPLoss


def unvoigt_stress(voigt_stress_batch):
    """Separates stress tensors in Voigt notation into isotropic and anisotropic components for a batch.

    Parameters:
    - voigt_stress_batch (Tensor): A [32, 6] tensor where each row represents a stress tensor in Voigt notation.
                                   Order: [sigma_xx, sigma_yy, sigma_zz, sigma_yz, sigma_xz, sigma_xy]

    Returns:
    - isotropic_stress (Tensor): A [32, 6] tensor of the isotropic stress components for each sample.
    - anisotropic_stress (Tensor): A [32, 6] tensor of the anisotropic stress components for each sample.
    """
    if voigt_stress_batch.shape[-1] != 6:
        raise ValueError("Input voigt_stress_batch must have shape [N, 6].")

    # Compute the mean (hydrostatic) stress for each sample
    p = voigt_stress_batch[:, :3].mean(dim=-1, keepdim=True)  # Shape [32, 1]

    # Construct isotropic stress in Voigt notation for each sample
    isotropic_stress = torch.cat(
        [p, p, p, torch.zeros_like(p), torch.zeros_like(p), torch.zeros_like(p)], dim=-1
    )

    # Compute anisotropic (deviatoric) stress for each sample
    anisotropic_stress = voigt_stress_batch - isotropic_stress

    return isotropic_stress, anisotropic_stress


def compute_loss(
    pred_forces,
    pred_energy,
    pred_stress,
    true_forces,
    true_energy,
    true_stress,
    mask,
    device,
    natoms=None,
    graph=False,
    structure_index=[],
):
    """Compute composite loss for forces, energy, and stress, considering the mask.

    Args:
        pred_forces (Tensor): Predicted forces. If `convert_forces_to_magnitudes` is True,
            shape is [batch_size, molecule_size, 3]; otherwise, shape is [batch_size, molecule_size].
        true_forces (Tensor): True forces. If `convert_forces_to_magnitudes` is True,
            shape is [batch_size, molecule_size, 3]; otherwise, shape is [batch_size, molecule_size].
        pred_energy (Tensor): Predicted energy with shape [batch_size].
        true_energy (Tensor): True energy with shape [batch_size].
        pred_stress (Tensor): Predicted stress with shape [batch_size, 6].
        true_stress (Tensor): True stress with shape [batch_size, 6].
        mask (Tensor, optional): A mask to filter the input data.
        device (torch.device): Device to use for computation.
        natoms (Tensor, optional): Number of atoms per molecule. If provided, shape is [batch_size].
        graph (bool): Whether or not the input data is in graph format.
        structure_index (list, optional): A list of structure indices for each atom in the graph batch.

    Returns:
        dict: A dictionary containing the computed MAE losses for forces, energy, and stress.
    """
    # Mask out padded atoms
    if natoms is None:
        natoms = torch.tensor(
            data=[len(pred_forces[i]) for i in range(len(pred_forces))], device=device
        )
    if mask is not None:
        mask = mask.unsqueeze(-1)  # Shape: [batch_size, max_atoms, 1]
        pred_forces = pred_forces * mask.float()
        true_forces = true_forces * mask.float()
    
    ENERGY_COEF = 2.5
    FORCE_COEF = 20
    STRESS_COEF = 5

<<<<<<< HEAD
    # Initialize loss components as specified in the eqV2-S config
    # https://github.com/FAIR-Chem/fairchem/blob/main/configs/omat24/all/eqV2_31M.yml
    energy_loss_fn = DDPLoss("per_atom_mae", reduction="mean")
    forces_loss_fn = DDPLoss("l2mae", reduction="mean")
    stress_loss_fn = DDPLoss("mae", reduction="mean")

    energy_loss = energy_loss_fn(pred_energy, true_energy, natoms)
    if graph == False:
        # Reshape to [batch_size * max_atoms, 3] for consistency with graph data
        pred_forces = rearrange(pred_forces, "b n d -> (b n) d")
        true_forces = rearrange(true_forces, "b n d -> (b n) d")
    force_loss = forces_loss_fn(pred_forces, true_forces, natoms)

    # Compute stress loss for isotropic and anisotropic components
    true_iso_stress, true_aniso_stress = unvoigt_stress(true_stress)
    pred_iso_stress, pred_aniso_stress = unvoigt_stress(pred_stress)
    stress_iso_loss = stress_loss_fn(pred_iso_stress, true_iso_stress, natoms)
    stress_aniso_loss = stress_loss_fn(pred_aniso_stress, true_aniso_stress, natoms)

    total_loss = (
        2.5 * energy_loss
        + 20 * force_loss
        + 5 * stress_iso_loss
        + 5 * stress_aniso_loss
=======
    # Compute losses
    energy_loss_fn = PerAtomMAELoss()
    energy_loss = energy_loss_fn(pred=pred_energy, target=true_energy, natoms=natoms)
    energy_loss = torch.mean(energy_loss)  # Take mean over batch
    scaled_energy_loss = ENERGY_COEF * energy_loss

    # Use reduction="none" to compute the loss per atom
    force_loss_fn = nn.MSELoss(reduction="none")
    force_loss = force_loss_fn(pred_forces, true_forces)

    if graph:
        force_loss = compute_graph_force_loss(
            pred_forces, true_forces, structure_index, natoms
        )
    else:
        force_loss = force_loss.sum(dim=(2, 1)) / (
            3 * natoms
        )  # [B, N, 3] -> [B] / natoms
        # Then take the mean over the directions and then atoms [B, N, 3] -> [B]
        force_loss = torch.mean(force_loss)
    scaled_force_loss = FORCE_COEF * force_loss

    true_isotropic_stress, true_anisotropic_stress = unvoigt_stress(true_stress)
    pred_isotropic_stress, pred_anisotropic_stress = unvoigt_stress(pred_stress)
    stress_loss_fn = MAELoss()
    stress_isotropic_loss = stress_loss_fn(
        pred=pred_isotropic_stress, target=true_isotropic_stress
    ).mean(
        dim=-1
    )  # Mean over components
    stress_isotropic_loss = torch.mean(stress_isotropic_loss)  # Mean over batch
    scaled_stress_isotropic_loss = STRESS_COEF * stress_isotropic_loss

    stress_anisotropic_loss = stress_loss_fn(
        pred=pred_anisotropic_stress, target=true_anisotropic_stress
    ).mean(
        dim=-1
    )  # Mean over components
    stress_anisotropic_loss = torch.mean(stress_anisotropic_loss)  # Mean over batch
    scaled_stress_anisotropic_loss = STRESS_COEF * stress_anisotropic_loss

    total_loss = (
        scaled_energy_loss + scaled_force_loss + scaled_stress_isotropic_loss + scaled_stress_anisotropic_loss
>>>>>>> c882333a
    )

    loss_dict = {
        "total_loss": total_loss,
<<<<<<< HEAD
        "energy_loss": energy_loss,
        "force_loss": force_loss,
        "stress_iso_loss": stress_iso_loss,
        "stress_aniso_loss": stress_aniso_loss,
=======
        "energy_loss": scaled_energy_loss,
        "force_loss": scaled_force_loss,
        "stress_iso_loss": scaled_stress_isotropic_loss,
        "stress_aniso_loss": scaled_stress_anisotropic_loss,
>>>>>>> c882333a
    }

    return loss_dict<|MERGE_RESOLUTION|>--- conflicted
+++ resolved
@@ -1,6 +1,11 @@
 import torch
 from einops import rearrange
 from fairchem.core.modules.loss import DDPLoss
+
+
+ENERGY_COEF = 2.5
+FORCE_COEF = 20
+STRESS_COEF = 5
 
 
 def unvoigt_stress(voigt_stress_batch):
@@ -73,12 +78,7 @@
         mask = mask.unsqueeze(-1)  # Shape: [batch_size, max_atoms, 1]
         pred_forces = pred_forces * mask.float()
         true_forces = true_forces * mask.float()
-    
-    ENERGY_COEF = 2.5
-    FORCE_COEF = 20
-    STRESS_COEF = 5
 
-<<<<<<< HEAD
     # Initialize loss components as specified in the eqV2-S config
     # https://github.com/FAIR-Chem/fairchem/blob/main/configs/omat24/all/eqV2_31M.yml
     energy_loss_fn = DDPLoss("per_atom_mae", reduction="mean")
@@ -99,70 +99,18 @@
     stress_aniso_loss = stress_loss_fn(pred_aniso_stress, true_aniso_stress, natoms)
 
     total_loss = (
-        2.5 * energy_loss
-        + 20 * force_loss
-        + 5 * stress_iso_loss
-        + 5 * stress_aniso_loss
-=======
-    # Compute losses
-    energy_loss_fn = PerAtomMAELoss()
-    energy_loss = energy_loss_fn(pred=pred_energy, target=true_energy, natoms=natoms)
-    energy_loss = torch.mean(energy_loss)  # Take mean over batch
-    scaled_energy_loss = ENERGY_COEF * energy_loss
-
-    # Use reduction="none" to compute the loss per atom
-    force_loss_fn = nn.MSELoss(reduction="none")
-    force_loss = force_loss_fn(pred_forces, true_forces)
-
-    if graph:
-        force_loss = compute_graph_force_loss(
-            pred_forces, true_forces, structure_index, natoms
-        )
-    else:
-        force_loss = force_loss.sum(dim=(2, 1)) / (
-            3 * natoms
-        )  # [B, N, 3] -> [B] / natoms
-        # Then take the mean over the directions and then atoms [B, N, 3] -> [B]
-        force_loss = torch.mean(force_loss)
-    scaled_force_loss = FORCE_COEF * force_loss
-
-    true_isotropic_stress, true_anisotropic_stress = unvoigt_stress(true_stress)
-    pred_isotropic_stress, pred_anisotropic_stress = unvoigt_stress(pred_stress)
-    stress_loss_fn = MAELoss()
-    stress_isotropic_loss = stress_loss_fn(
-        pred=pred_isotropic_stress, target=true_isotropic_stress
-    ).mean(
-        dim=-1
-    )  # Mean over components
-    stress_isotropic_loss = torch.mean(stress_isotropic_loss)  # Mean over batch
-    scaled_stress_isotropic_loss = STRESS_COEF * stress_isotropic_loss
-
-    stress_anisotropic_loss = stress_loss_fn(
-        pred=pred_anisotropic_stress, target=true_anisotropic_stress
-    ).mean(
-        dim=-1
-    )  # Mean over components
-    stress_anisotropic_loss = torch.mean(stress_anisotropic_loss)  # Mean over batch
-    scaled_stress_anisotropic_loss = STRESS_COEF * stress_anisotropic_loss
-
-    total_loss = (
-        scaled_energy_loss + scaled_force_loss + scaled_stress_isotropic_loss + scaled_stress_anisotropic_loss
->>>>>>> c882333a
+        ENERGY_COEF * energy_loss
+        + FORCE_COEF * force_loss
+        + STRESS_COEF * stress_iso_loss
+        + STRESS_COEF * stress_aniso_loss
     )
 
     loss_dict = {
         "total_loss": total_loss,
-<<<<<<< HEAD
         "energy_loss": energy_loss,
         "force_loss": force_loss,
         "stress_iso_loss": stress_iso_loss,
         "stress_aniso_loss": stress_aniso_loss,
-=======
-        "energy_loss": scaled_energy_loss,
-        "force_loss": scaled_force_loss,
-        "stress_iso_loss": scaled_stress_isotropic_loss,
-        "stress_aniso_loss": scaled_stress_anisotropic_loss,
->>>>>>> c882333a
     }
 
     return loss_dict