import torch
import torch.nn as nn


# This is from https://github.com/FAIR-Chem/fairchem/blob/main/src/fairchem/core/modules/loss.py
class PerAtomMAELoss(nn.Module):
    """Simply divide a loss by the number of atoms/nodes in the graph.
    Currently this loss is intened to used with scalar values, not vectors or higher tensors.
    """

    def __init__(self) -> None:
        super().__init__()
        self.loss = nn.L1Loss()
        # reduction should be none as it is handled in DDPLoss
        self.loss.reduction = "none"

    def forward(
        self, pred: torch.Tensor, target: torch.Tensor, natoms: torch.Tensor
    ) -> torch.Tensor:
        return self.loss(pred / natoms, target / natoms)


# This is from https://github.com/FAIR-Chem/fairchem/blob/main/src/fairchem/core/modules/loss.py
class MAELoss(nn.Module):
    def __init__(self) -> None:
        super().__init__()
        self.loss = nn.L1Loss()
        # reduction should be none as it is handled in DDPLoss
        self.loss.reduction = "none"

    def forward(
        self,
        pred: torch.Tensor,
        target: torch.Tensor,
    ) -> torch.Tensor:
        return self.loss(pred, target)


def unvoigt_stress(voigt_stress_batch):
    """Separates stress tensors in Voigt notation into isotropic and anisotropic components for a batch.

    Parameters:
    - voigt_stress_batch (Tensor): A [32, 6] tensor where each row represents a stress tensor in Voigt notation.
                                   Order: [sigma_xx, sigma_yy, sigma_zz, sigma_yz, sigma_xz, sigma_xy]

    Returns:
    - isotropic_stress (Tensor): A [32, 6] tensor of the isotropic stress components for each sample.
    - anisotropic_stress (Tensor): A [32, 6] tensor of the anisotropic stress components for each sample.
    """
    if voigt_stress_batch.shape[-1] != 6:
        raise ValueError("Input voigt_stress_batch must have shape [N, 6].")

    # Compute the mean (hydrostatic) stress for each sample
    p = voigt_stress_batch[:, :3].mean(dim=-1, keepdim=True)  # Shape [32, 1]

    # Construct isotropic stress in Voigt notation for each sample
    isotropic_stress = torch.cat(
        [p, p, p, torch.zeros_like(p), torch.zeros_like(p), torch.zeros_like(p)], dim=-1
    )

    # Compute anisotropic (deviatoric) stress for each sample
    anisotropic_stress = voigt_stress_batch - isotropic_stress

    return isotropic_stress, anisotropic_stress


def compute_loss(
    pred_forces,
    pred_energy,
    pred_stress,
    true_forces,
    true_energy,
    true_stress,
    mask,
    device,
    natoms=None,
):
    """Compute composite loss for forces, energy, and stress, considering the mask.

    Args:
        pred_forces (Tensor): Predicted forces. If `convert_forces_to_magnitudes` is True,
            shape is [batch_size, molecule_size, 3]; otherwise, shape is [batch_size, molecule_size].
        true_forces (Tensor): True forces. If `convert_forces_to_magnitudes` is True,
            shape is [batch_size, molecule_size, 3]; otherwise, shape is [batch_size, molecule_size].
        pred_energy (Tensor): Predicted energy with shape [batch_size].
        true_energy (Tensor): True energy with shape [batch_size].
        pred_stress (Tensor): Predicted stress with shape [batch_size, 6].
        true_stress (Tensor): True stress with shape [batch_size, 6].
        convert_forces_to_magnitudes (bool): Whether to convert the 3-dimensional forces to their magnitudes.
        natoms (Tensor, optional): Number of atoms per molecule. If provided, shape is [batch_size].
        mask (Tensor, optional): A mask to filter the input data.
        device (torch.device): Device to use for computation.
        use_mask (bool, optional): Whether to use the mask to filter the input data.

    Returns:
        dict: A dictionary containing the computed MAE losses for forces, energy, and stress.
    """
    # Mask out padded atoms
    if natoms is None:
        natoms = torch.tensor(
            data=[len(pred_forces[i]) for i in range(len(pred_forces))], device=device
        )
    if mask is not None:
        mask = mask.unsqueeze(-1)  # Shape: [batch_size, max_atoms, 1]
        pred_forces = pred_forces * mask.float()
        true_forces = true_forces * mask.float()

    # Compute losses
    energy_loss_fn = PerAtomMAELoss()
    energy_loss = energy_loss_fn(pred=pred_energy, target=true_energy, natoms=natoms)

    # Use reduction="none" to compute the loss per atom
    force_loss_fn = nn.MSELoss(reduction="none")
    force_loss = force_loss_fn(pred_forces, true_forces)
    force_loss = force_loss.sum(dim=(2, 1)) / (
        3 * natoms
    )  # [B, N, 3] -> [B] / natoms
    # # Then take the mean over the directions and then atoms [B, N, 3] -> [B]
    # force_loss = force_loss.mean(dim=(2, 1))

    true_isotropic_stress, true_anisotropic_stress = unvoigt_stress(true_stress)
    pred_isotropic_stress, pred_anisotropic_stress = unvoigt_stress(pred_stress)
    stress_loss_fn = MAELoss()
    stress_isotropic_loss = stress_loss_fn(
        pred=pred_isotropic_stress, target=true_isotropic_stress
    ).mean(dim=-1)
    stress_anisotropic_loss = stress_loss_fn(
        pred=pred_anisotropic_stress, target=true_anisotropic_stress
    ).mean(dim=-1)

<<<<<<< HEAD
    total_loss = torch.mean(
        energy_loss + force_loss + stress_isotropic_loss + stress_anisotropic_loss
=======
    return torch.mean(
        energy_loss +
        force_loss +
        stress_isotropic_loss +
        stress_anisotropic_loss
>>>>>>> 010d7883
    )

    loss_dict = {
        "total_loss": total_loss,
        "energy_loss": energy_loss,
        "force_loss": force_loss,
        "stress_iso_loss": stress_isotropic_loss,
        "stress_aniso_loss": stress_anisotropic_loss,
    }

    return total_loss, loss_dict<|MERGE_RESOLUTION|>--- conflicted
+++ resolved
@@ -128,16 +128,11 @@
         pred=pred_anisotropic_stress, target=true_anisotropic_stress
     ).mean(dim=-1)
 
-<<<<<<< HEAD
     total_loss = torch.mean(
-        energy_loss + force_loss + stress_isotropic_loss + stress_anisotropic_loss
-=======
-    return torch.mean(
         energy_loss +
         force_loss +
         stress_isotropic_loss +
         stress_anisotropic_loss
->>>>>>> 010d7883
     )
 
     loss_dict = {
