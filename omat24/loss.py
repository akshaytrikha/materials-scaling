--- conflicted
+++ resolved
@@ -94,7 +94,7 @@
     Returns:
         dict: A dictionary containing the computed MAE losses for forces, energy, and stress.
     """
-        # Mask out padded atoms
+    # Mask out padded atoms
     if natoms is None:
         natoms = torch.tensor(
             data=[len(pred_forces[i]) for i in range(len(pred_forces))], device=device
@@ -109,7 +109,6 @@
     energy_loss = energy_loss_fn(pred=pred_energy, target=true_energy, natoms=natoms)
     energy_loss = torch.mean(energy_loss)  # Take mean over batch
 
-<<<<<<< HEAD
     # # Use reduction="none" to compute the loss per atom
     # force_loss_fn = nn.MSELoss(reduction="none")
     # force_loss = force_loss_fn(pred_forces, true_forces)
@@ -135,28 +134,6 @@
     force_loss = torch.tensor(0)
     stress_isotropic_loss = torch.tensor(0)
     stress_anisotropic_loss = torch.tensor(0)
-=======
-    # Use reduction="none" to compute the loss per atom
-    force_loss_fn = nn.MSELoss(reduction="none")
-    force_loss = force_loss_fn(pred_forces, true_forces)
-    force_loss = force_loss.sum(dim=(2, 1)) / (3 * natoms)  # [B, N, 3] -> [B] / natoms
-    force_loss = torch.mean(force_loss)  # Take mean over batch
-
-    true_isotropic_stress, true_anisotropic_stress = unvoigt_stress(true_stress)
-    pred_isotropic_stress, pred_anisotropic_stress = unvoigt_stress(pred_stress)
-    stress_loss_fn = MAELoss()
-    stress_isotropic_loss = stress_loss_fn(
-        pred=pred_isotropic_stress, target=true_isotropic_stress
-    ).mean(dim=-1)  # Mean over components
-    stress_isotropic_loss = torch.mean(stress_isotropic_loss)  # Mean over batch
-    
-    stress_anisotropic_loss = stress_loss_fn(
-        pred=pred_anisotropic_stress, target=true_anisotropic_stress
-    ).mean(dim=-1)  # Mean over components
-    stress_anisotropic_loss = torch.mean(stress_anisotropic_loss)  # Mean over batch
-
-    total_loss = energy_loss + force_loss + stress_isotropic_loss + stress_anisotropic_loss
->>>>>>> b8448b22
 
     loss_dict = {
         "total_loss": total_loss,
