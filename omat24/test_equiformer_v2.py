--- conflicted
+++ resolved
@@ -320,14 +320,10 @@
                 np.testing.assert_allclose(
                     last_train_loss, 10.293143272399902, rtol=0.1
                 )
-<<<<<<< HEAD
-            np.testing.assert_allclose(last_val_loss, 104.14714431762695, rtol=0.1)
-=======
             if os.getenv("IS_CI", False):
                 np.testing.assert_allclose(last_val_loss, 127.09902191, rtol=0.1)
             else:
                 np.testing.assert_allclose(last_val_loss, 104.14714431762695, rtol=0.1)
->>>>>>> fdcede67
 
             result = subprocess.run(
                 [
