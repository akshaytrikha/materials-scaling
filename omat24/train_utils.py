--- conflicted
+++ resolved
@@ -8,7 +8,6 @@
 from log_utils import partial_json_log, collect_train_val_samples
 
 
-<<<<<<< HEAD
 def forward_pass(model, batch, architecture, device):
     """"""
     if architecture in ["FCN", "Transformer"]:
@@ -18,7 +17,7 @@
         true_forces = batch["forces"].to(device)
         true_energy = batch["energy"].to(device)
         true_stress = batch["stress"].to(device)
-        mask = atomic_numbers != 0 
+        mask = atomic_numbers != 0
         natoms = mask.sum(dim=1)
 
         pred_forces, pred_energy, pred_stress = model(
@@ -41,12 +40,10 @@
         true_energy,
         true_stress,
         mask,
-        natoms
+        natoms,
     )
 
-def run_validation(model, val_loader, architecture, device):
-    """Compute and return the average validation loss."""
-=======
+
 def tensorboard_log(loss_value, loss_type, train, writer, epoch, tensorboard_prefix):
     """
     Log a loss value to TensorBoard.
@@ -67,7 +64,7 @@
     writer.add_scalar(tag, loss_value, global_step=epoch)
 
 
-def run_validation(model, val_loader, device):
+def run_validation(model, val_loader, architecture, device):
     """
     Compute and return the average validation loss.
 
@@ -79,7 +76,6 @@
     Returns:
         float: The average validation loss across the validation set.
     """
->>>>>>> f4aafc17
     model.to(device)
     model.eval()
     total_val_loss = 0.0
@@ -87,7 +83,6 @@
 
     with torch.no_grad():
         for batch in val_loader:
-<<<<<<< HEAD
             (
                 pred_forces,
                 pred_energy,
@@ -96,27 +91,10 @@
                 true_energy,
                 true_stress,
                 mask,
-                natoms
+                natoms,
             ) = forward_pass(model, batch, architecture, device)
 
-            val_loss = compute_loss(
-=======
-            atomic_numbers = batch["atomic_numbers"].to(device)
-            positions = batch["positions"].to(device)
-            factorized_distances = batch["factorized_matrix"].to(device)
-            true_forces = batch["forces"].to(device)
-            true_energy = batch["energy"].to(device)
-            true_stress = batch["stress"].to(device)
-
-            mask = atomic_numbers != 0
-
-            pred_forces, pred_energy, pred_stress = model(
-                atomic_numbers, positions, factorized_distances, mask
-            )
-
-            natoms = mask.sum(dim=1)
             val_loss_dict = compute_loss(
->>>>>>> f4aafc17
                 pred_forces,
                 pred_energy,
                 pred_stress,
@@ -237,15 +215,10 @@
                 true_energy,
                 true_stress,
                 mask,
-                natoms
+                natoms,
             ) = forward_pass(model, batch, architecture, device)
 
-<<<<<<< HEAD
-            train_loss = compute_loss(
-=======
-            natoms = mask.sum(dim=1)
             train_loss_dict = compute_loss(
->>>>>>> f4aafc17
                 pred_forces,
                 pred_energy,
                 pred_stress,
