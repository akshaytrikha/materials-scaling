# External
import torch

# Internal
from loss import compute_loss
<<<<<<< HEAD


def forward_pass(model, batch, architecture, device):
    """"""
    if architecture in ["FCN", "Transformer"]:
        atomic_numbers = batch["atomic_numbers"].to(device)
        positions = batch["positions"].to(device)
        factorized_distances = batch["factorized_matrix"].to(device)
        true_forces = batch["forces"].to(device)
        true_energy = batch["energy"].to(device)
        true_stress = batch["stress"].to(device)
        mask = atomic_numbers != 0
        natoms = mask.sum(dim=1)

        pred_forces, pred_energy, pred_stress = model(
            atomic_numbers, positions, factorized_distances, mask
        )
    elif architecture == "SchNet":
        mask = None
        natoms = batch.natoms
        pred_forces, pred_energy, pred_stress = model(batch)

    return (
        pred_forces,
        pred_energy,
        pred_stress,
        true_forces,
        true_energy,
        true_stress,
        mask,
        natoms
    )


def partial_json_log(
    experiment_results,
    data_size_key,
    run_entry,
    step,
    avg_train_loss,
    val_loss,
    results_path,
    samples=None,
):
    """
    Append train_loss and val_loss for the given step to the specified run_entry in experiment_results,
    then write the updated experiment_results dictionary to disk.

    Structure:
    {
      "dataset_size": [{
        "model_name": str,
        "config": dict,
        "samples": {
          "train": [{idx, symbols, atomic_numbers, positions}],
          "val": [{idx, symbols, atomic_numbers, positions}]
        },
        "losses": {
          "step": {
            train_loss: float,
            val_loss: float,
            pred: {
              train: [{forces, energy, stress}],
              val: [{forces, energy, stress}]
            }
          }
        }
      }]
    }
    """
    if data_size_key not in experiment_results:
        experiment_results[data_size_key] = []

    # Check if this run_entry is already in the list for data_size_key
    found_existing = False
    for existing_run in experiment_results[data_size_key]:
        if existing_run.get("model_name", "") == run_entry["model_name"]:
            found_existing = True

            # Initialize samples dict if first time seeing samples
            if samples and "samples" not in existing_run:
                existing_run["samples"] = {"train": [], "val": []}
                for split in ["train", "val"]:
                    for sample in samples[split]:
                        existing_run["samples"][split].append(
                            {
                                "idx": sample["idx"],
                                "symbols": sample["symbols"],
                                "atomic_numbers": sample["atomic_numbers"],
                                "positions": sample["positions"],
                                "forces": sample["true"]["forces"],
                                "energy": sample["true"]["energy"],
                                "stress": sample["true"]["stress"],
                            }
                        )

            # Add loss entry
            if "losses" not in existing_run:
                existing_run["losses"] = {}

            loss_entry = {}
            if not math.isnan(avg_train_loss):
                loss_entry["train_loss"] = float(avg_train_loss)
            if not math.isnan(val_loss):
                loss_entry["val_loss"] = float(val_loss)

            # Add predictions if samples exist
            if samples:
                loss_entry["pred"] = {
                    "train": [
                        {
                            "forces": s["pred"]["forces"],
                            "energy": s["pred"]["energy"],
                            "stress": s["pred"]["stress"],
                        }
                        for s in samples["train"]
                    ],
                    "val": [
                        {
                            "forces": s["pred"]["forces"],
                            "energy": s["pred"]["energy"],
                            "stress": s["pred"]["stress"],
                        }
                        for s in samples["val"]
                    ],
                }

            if loss_entry:  # Only add if there's at least one non-NaN value
                existing_run["losses"][str(step)] = loss_entry
            break

    if not found_existing:
        # Initialize new run entry
        new_entry = {
            "model_name": run_entry["model_name"],
            "config": run_entry["config"],
            "samples": {"train": [], "val": []},
            "losses": {},
        }

        # Add initial samples if they exist
        if samples:
            for split in ["train", "val"]:
                for sample in samples[split]:
                    new_entry["samples"][split].append(
                        {
                            "idx": sample["idx"],
                            "symbols": sample["symbols"],
                            "atomic_numbers": sample["atomic_numbers"],
                            "positions": sample["positions"],
                            "forces": sample["true"]["forces"],
                            "energy": sample["true"]["energy"],
                            "stress": sample["true"]["stress"],
                        }
                    )

        # Add initial loss entry
        loss_entry = {}
        if not math.isnan(avg_train_loss):
            loss_entry["train_loss"] = float(avg_train_loss)
        if not math.isnan(val_loss):
            loss_entry["val_loss"] = float(val_loss)

        # Add predictions if samples exist
        if samples:
            loss_entry["pred"] = {
                "train": [
                    {
                        "forces": s["pred"]["forces"],
                        "energy": s["pred"]["energy"],
                        "stress": s["pred"]["stress"],
                    }
                    for s in samples["train"]
                ],
                "val": [
                    {
                        "forces": s["pred"]["forces"],
                        "energy": s["pred"]["energy"],
                        "stress": s["pred"]["stress"],
                    }
                    for s in samples["val"]
                ],
            }

        if loss_entry:  # Only add if there's at least one non-NaN value
            new_entry["losses"][str(step)] = loss_entry

        experiment_results[data_size_key].append(new_entry)

    with open(results_path, "w") as f:
        json.dump(experiment_results, f)
=======
from log_utils import partial_json_log, collect_train_val_samples
>>>>>>> 4f61a1d3


def run_validation(model, val_loader, architecture, device):
    """Compute and return the average validation loss."""
    model.to(device)
    model.eval()
    total_val_loss = 0.0
    num_val_batches = len(val_loader)

    with torch.no_grad():
        for batch in val_loader:
            (
                pred_forces,
                pred_energy,
                pred_stress,
                true_forces,
                true_energy,
                true_stress,
                mask,
                natoms
            ) = forward_pass(model, batch, architecture, device)

            val_loss = compute_loss(
                pred_forces,
                pred_energy,
                pred_stress,
                true_forces,
                true_energy,
                true_stress,
                mask,
                device,
                natoms,
            )
            total_val_loss += val_loss.item()

    if num_val_batches == 0:
        return float("inf")
    return total_val_loss / num_val_batches


def train(
    model,
    train_loader,
    val_loader,
    optimizer,
    scheduler,
    pbar,
    architecture,
    device,
    patience=50,
    results_path=None,
    experiment_results=None,
    data_size_key=None,
    run_entry=None,
    num_visualization_samples=3,
):
    """Train model with validation at epoch 0 and every 10 epochs."""
    model.to(device)
    can_write_partial = all(
        [results_path, experiment_results, data_size_key, run_entry]
    )
    losses = {}

    # Initial validation at epoch 0
    # val_loss = run_validation(model, val_loader, device)
    val_loss = -1
    losses[0] = {"val_loss": float(val_loss)}
    if can_write_partial:
        partial_json_log(
            experiment_results,
            data_size_key,
            run_entry,
            0,
            float("nan"),
            val_loss,
            results_path,
        )

    # Early stopping setup
    best_val_loss = val_loss
    epochs_since_improvement = 0
    last_val_loss = val_loss
    samples = None  # For visualization

    # Training loop starting from epoch 1
    for epoch in range(1, len(pbar) + 1):
        model.train()
        train_loss_sum = 0.0
        n_train_batches = len(train_loader)

        for batch_idx, batch in enumerate(train_loader):
            optimizer.zero_grad()
            (
                pred_forces,
                pred_energy,
                pred_stress,
                true_forces,
                true_energy,
                true_stress,
                mask,
                natoms
            ) = forward_pass(model, batch, architecture, device)

            train_loss = compute_loss(
                pred_forces,
                pred_energy,
                pred_stress,
                true_forces,
                true_energy,
                true_stress,
                mask,
                device,
                natoms,
            )
            train_loss.backward()
            optimizer.step()

            train_loss_sum += train_loss.item()
            current_avg_loss = train_loss_sum / (batch_idx + 1)
            pbar.set_description(
                f"train_loss={current_avg_loss:.2f} val_loss={last_val_loss:.2f}"
            )

        if scheduler is not None:
            scheduler.step()

        avg_epoch_train_loss = train_loss_sum / n_train_batches
        losses[epoch] = {"train_loss": float(avg_epoch_train_loss)}

        validate_every = 1000
        visualize_every = 500

        # Run validation every 10 epochs
        if epoch % validate_every == 0:
            val_loss = run_validation(model, val_loader, device)
            last_val_loss = val_loss
            losses[epoch]["val_loss"] = float(val_loss)

            # Early stopping check
            if val_loss < best_val_loss:
                best_val_loss = val_loss
                epochs_since_improvement = 0
            else:
                epochs_since_improvement += 1
                if epochs_since_improvement >= patience:
                    print(f"Early stopping triggered at epoch {epoch}")
                    return model, losses

        if epoch % visualize_every == 0:
            samples = collect_train_val_samples(
                model,
                train_loader,
                val_loader,
                device,
                num_visualization_samples,
            )

        if can_write_partial:
            partial_json_log(
                experiment_results,
                data_size_key,
                run_entry,
                epoch,
                avg_epoch_train_loss,
                val_loss if epoch % validate_every == 0 else float("nan"),
                results_path,
                samples if epoch % visualize_every == 0 else None,
            )

        pbar.update(1)

    return model, losses<|MERGE_RESOLUTION|>--- conflicted
+++ resolved
@@ -3,7 +3,7 @@
 
 # Internal
 from loss import compute_loss
-<<<<<<< HEAD
+from log_utils import partial_json_log, collect_train_val_samples
 
 
 def forward_pass(model, batch, architecture, device):
@@ -36,169 +36,6 @@
         mask,
         natoms
     )
-
-
-def partial_json_log(
-    experiment_results,
-    data_size_key,
-    run_entry,
-    step,
-    avg_train_loss,
-    val_loss,
-    results_path,
-    samples=None,
-):
-    """
-    Append train_loss and val_loss for the given step to the specified run_entry in experiment_results,
-    then write the updated experiment_results dictionary to disk.
-
-    Structure:
-    {
-      "dataset_size": [{
-        "model_name": str,
-        "config": dict,
-        "samples": {
-          "train": [{idx, symbols, atomic_numbers, positions}],
-          "val": [{idx, symbols, atomic_numbers, positions}]
-        },
-        "losses": {
-          "step": {
-            train_loss: float,
-            val_loss: float,
-            pred: {
-              train: [{forces, energy, stress}],
-              val: [{forces, energy, stress}]
-            }
-          }
-        }
-      }]
-    }
-    """
-    if data_size_key not in experiment_results:
-        experiment_results[data_size_key] = []
-
-    # Check if this run_entry is already in the list for data_size_key
-    found_existing = False
-    for existing_run in experiment_results[data_size_key]:
-        if existing_run.get("model_name", "") == run_entry["model_name"]:
-            found_existing = True
-
-            # Initialize samples dict if first time seeing samples
-            if samples and "samples" not in existing_run:
-                existing_run["samples"] = {"train": [], "val": []}
-                for split in ["train", "val"]:
-                    for sample in samples[split]:
-                        existing_run["samples"][split].append(
-                            {
-                                "idx": sample["idx"],
-                                "symbols": sample["symbols"],
-                                "atomic_numbers": sample["atomic_numbers"],
-                                "positions": sample["positions"],
-                                "forces": sample["true"]["forces"],
-                                "energy": sample["true"]["energy"],
-                                "stress": sample["true"]["stress"],
-                            }
-                        )
-
-            # Add loss entry
-            if "losses" not in existing_run:
-                existing_run["losses"] = {}
-
-            loss_entry = {}
-            if not math.isnan(avg_train_loss):
-                loss_entry["train_loss"] = float(avg_train_loss)
-            if not math.isnan(val_loss):
-                loss_entry["val_loss"] = float(val_loss)
-
-            # Add predictions if samples exist
-            if samples:
-                loss_entry["pred"] = {
-                    "train": [
-                        {
-                            "forces": s["pred"]["forces"],
-                            "energy": s["pred"]["energy"],
-                            "stress": s["pred"]["stress"],
-                        }
-                        for s in samples["train"]
-                    ],
-                    "val": [
-                        {
-                            "forces": s["pred"]["forces"],
-                            "energy": s["pred"]["energy"],
-                            "stress": s["pred"]["stress"],
-                        }
-                        for s in samples["val"]
-                    ],
-                }
-
-            if loss_entry:  # Only add if there's at least one non-NaN value
-                existing_run["losses"][str(step)] = loss_entry
-            break
-
-    if not found_existing:
-        # Initialize new run entry
-        new_entry = {
-            "model_name": run_entry["model_name"],
-            "config": run_entry["config"],
-            "samples": {"train": [], "val": []},
-            "losses": {},
-        }
-
-        # Add initial samples if they exist
-        if samples:
-            for split in ["train", "val"]:
-                for sample in samples[split]:
-                    new_entry["samples"][split].append(
-                        {
-                            "idx": sample["idx"],
-                            "symbols": sample["symbols"],
-                            "atomic_numbers": sample["atomic_numbers"],
-                            "positions": sample["positions"],
-                            "forces": sample["true"]["forces"],
-                            "energy": sample["true"]["energy"],
-                            "stress": sample["true"]["stress"],
-                        }
-                    )
-
-        # Add initial loss entry
-        loss_entry = {}
-        if not math.isnan(avg_train_loss):
-            loss_entry["train_loss"] = float(avg_train_loss)
-        if not math.isnan(val_loss):
-            loss_entry["val_loss"] = float(val_loss)
-
-        # Add predictions if samples exist
-        if samples:
-            loss_entry["pred"] = {
-                "train": [
-                    {
-                        "forces": s["pred"]["forces"],
-                        "energy": s["pred"]["energy"],
-                        "stress": s["pred"]["stress"],
-                    }
-                    for s in samples["train"]
-                ],
-                "val": [
-                    {
-                        "forces": s["pred"]["forces"],
-                        "energy": s["pred"]["energy"],
-                        "stress": s["pred"]["stress"],
-                    }
-                    for s in samples["val"]
-                ],
-            }
-
-        if loss_entry:  # Only add if there's at least one non-NaN value
-            new_entry["losses"][str(step)] = loss_entry
-
-        experiment_results[data_size_key].append(new_entry)
-
-    with open(results_path, "w") as f:
-        json.dump(experiment_results, f)
-=======
-from log_utils import partial_json_log, collect_train_val_samples
->>>>>>> 4f61a1d3
-
 
 def run_validation(model, val_loader, architecture, device):
     """Compute and return the average validation loss."""
