--- conflicted
+++ resolved
@@ -95,12 +95,9 @@
     writer=None,
     tensorboard_prefix="model",
     num_visualization_samples=3,
-<<<<<<< HEAD
-    gradient_clip=0.1
-=======
+    gradient_clip=0.1,
     validate_every=500,
     visualize_every=500
->>>>>>> 998a4183
 ):
     """
     Train model with validation at epoch 0 and every 'validate_every' epochs.
@@ -197,13 +194,9 @@
                 device,
                 natoms=natoms,
             )
-<<<<<<< HEAD
+            total_train_loss = train_loss_dict["total_loss"]
             torch.nn.utils.clip_grad_norm_(model.parameters(), gradient_clip)
-            train_loss.backward()
-=======
-            total_train_loss = train_loss_dict["total_loss"]
             total_train_loss.backward()
->>>>>>> 998a4183
             optimizer.step()
 
             train_loss_sum += total_train_loss.item()
@@ -229,10 +222,8 @@
 
         losses[epoch] = {"train_loss": float(avg_epoch_train_loss)}
 
-<<<<<<< HEAD
         validate_every = 5000
         visualize_every = 500
-=======
         # TensorBoard logging for training loss
         if writer is not None:
             # Log parameter norms (example usage)
@@ -260,7 +251,6 @@
                         grad_to_weight,
                         global_step=epoch,
                     )
->>>>>>> 998a4183
 
         # Validate every 'validate_every' epochs
         if epoch % validate_every == 0:
