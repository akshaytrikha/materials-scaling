--- conflicted
+++ resolved
@@ -424,11 +424,7 @@
         avg_epoch_train_loss = train_loss_sum / n_train_batches
         losses[epoch] = {"train_loss": float(avg_epoch_train_loss)}
 
-<<<<<<< HEAD
         validate_every = 1000
-=======
-        validate_every = 10000
->>>>>>> 07d0c254
         visualize_every = 500
 
         # Run validation every 10 epochs
