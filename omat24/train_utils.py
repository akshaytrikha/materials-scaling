--- conflicted
+++ resolved
@@ -5,16 +5,7 @@
 
 # Internal
 from loss import compute_loss
-<<<<<<< HEAD
 from log_utils import partial_json_log, tensorboard_log
-from torch_geometric.data import Batch
-
-
-def forward_pass(model, batch, graph: bool, forward: bool, device):
-    """"""
-    if forward or graph:
-=======
-from log_utils import partial_json_log, collect_train_val_samples, tensorboard_log
 from torch_geometric.data import Batch
 
 
@@ -35,21 +26,12 @@
         device (torch.device): The device to run the model on.
     """
     if training or graph:
->>>>>>> b8448b22
         context_manager = torch.enable_grad()
     else:
         context_manager = torch.no_grad()
 
     with context_manager:
         if type(batch) == dict:
-<<<<<<< HEAD
-            atomic_numbers = batch["atomic_numbers"].to(device)
-            positions = batch["positions"].to(device)
-            factorized_distances = batch["factorized_matrix"].to(device)
-            true_forces = batch["forces"].to(device)
-            true_energy = batch["energy"].to(device)
-            true_stress = batch["stress"].to(device)
-=======
 
             atomic_numbers = batch["atomic_numbers"].to(device, non_blocking=True)
             positions = batch["positions"].to(device, non_blocking=True)
@@ -59,7 +41,6 @@
             true_forces = batch["forces"].to(device, non_blocking=True)
             true_energy = batch["energy"].to(device, non_blocking=True)
             true_stress = batch["stress"].to(device, non_blocking=True)
->>>>>>> b8448b22
             mask = atomic_numbers != 0
             natoms = mask.sum(dim=1)
 
@@ -69,15 +50,9 @@
 
         elif isinstance(batch, Batch):
             # PyG Batch
-<<<<<<< HEAD
-            true_forces = batch.forces.to(device)
-            true_energy = batch.energy.to(device)
-            true_stress = batch.stress.to(device)
-=======
             true_forces = batch.forces.to(device, non_blocking=True)
             true_energy = batch.energy.to(device, non_blocking=True)
             true_stress = batch.stress.to(device, non_blocking=True)
->>>>>>> b8448b22
             mask = None
             natoms = batch.natoms
 
@@ -95,7 +70,6 @@
     )
 
 
-<<<<<<< HEAD
 def collect_samples_helper(num_visualization_samples, dataset, model, graph, device):
     samples = []
     for i in range(min(num_visualization_samples, len(dataset))):
@@ -190,8 +164,6 @@
     }
 
 
-=======
->>>>>>> b8448b22
 def run_validation(model, val_loader, graph, device):
     """
     Compute and return the average validation loss.
@@ -206,37 +178,6 @@
     """
     model.to(device)
     model.eval()
-<<<<<<< HEAD
-    total_val_loss = 0.0
-    num_val_batches = len(val_loader)
-    context_manager = torch.enable_grad() if graph else torch.no_grad()
-
-    with context_manager:
-        for batch in val_loader:
-            (
-                pred_forces,
-                pred_energy,
-                pred_stress,
-                true_forces,
-                true_energy,
-                true_stress,
-                mask,
-                natoms,
-            ) = forward_pass(model, batch, graph, False, device)
-
-            val_loss_dict = compute_loss(
-                pred_forces,
-                pred_energy,
-                pred_stress,
-                true_forces,
-                true_energy,
-                true_stress,
-                mask,
-                device,
-                natoms,
-            )
-            total_val_loss += val_loss_dict["total_loss"].item()
-=======
     val_loss_sum = 0.0
     energy_loss_sum = 0.0
     force_loss_sum = 0.0
@@ -274,7 +215,6 @@
         force_loss_sum += val_loss_dict["force_loss"].item()
         stress_iso_loss_sum += val_loss_dict["stress_iso_loss"].item()
         stress_aniso_loss_sum += val_loss_dict["stress_aniso_loss"].item()
->>>>>>> b8448b22
 
     if n == 0:
         return float("inf")
@@ -338,9 +278,6 @@
     losses = {}
 
     # Initial validation at epoch 0
-<<<<<<< HEAD
-    val_loss = run_validation(model, val_loader, graph, device)
-=======
     (
         val_loss,
         val_energy_loss,
@@ -348,7 +285,6 @@
         val_stress_iso_loss,
         val_stress_aniso_loss,
     ) = run_validation(model, val_loader, graph, device)
->>>>>>> b8448b22
     losses[0] = {"val_loss": float(val_loss)}
     if writer is not None:
         tensorboard_log(
@@ -432,13 +368,9 @@
                 true_stress,
                 mask,
                 natoms,
-<<<<<<< HEAD
-            ) = forward_pass(model, batch, graph, True, device)
-=======
             ) = forward_pass(
                 model=model, batch=batch, graph=graph, training=True, device=device
             )
->>>>>>> b8448b22
 
             train_loss_dict = compute_loss(
                 pred_forces,
@@ -549,13 +481,6 @@
 
         # Validate every 'validate_every' epochs
         if epoch % validate_every == 0:
-<<<<<<< HEAD
-            val_loss = run_validation(model, val_loader, graph, device)
-            last_val_loss = val_loss
-            losses[epoch]["val_loss"] = float(val_loss)
-
-            # Also log validation loss to TensorBoard
-=======
             (
                 val_loss,
                 val_energy_loss,
@@ -563,7 +488,6 @@
                 val_stress_iso_loss,
                 val_stress_aniso_loss,
             ) = run_validation(model, val_loader, graph, device)
->>>>>>> b8448b22
             if writer is not None:
                 tensorboard_log(
                     val_loss,
