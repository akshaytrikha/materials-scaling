# External
import torch
import json
import math

# Internal
from loss import compute_loss


def partial_json_log(
    experiment_results,
    data_size_key,
    run_entry,
    step,
    avg_train_loss,
    val_loss,
    results_path,
    samples=None,
):
    """
    Append train_loss and val_loss for the given step to the specified run_entry in experiment_results,
    then write the updated experiment_results dictionary to disk.

    Args:
        experiment_results (dict): Existing JSON data for all experiments.
        data_size_key (str): Dataset size as a string key (e.g., "256").
        run_entry (dict): Dict with "model_name", "config", "losses", etc.
        step (int): Current training step (for indexing in the 'losses' dict).
        avg_train_loss (float): Current averaged training loss.
        val_loss (float): Current validation loss.
        results_path (str): Path to the JSON file where logs are written.
    """
    if data_size_key not in experiment_results:
        experiment_results[data_size_key] = []

    # Check if this run_entry is already in the list for data_size_key
    found_existing = False
    for existing_run in experiment_results[data_size_key]:
        if existing_run.get("model_name", "") == run_entry["model_name"]:
            found_existing = True
            if "losses" not in existing_run:
                existing_run["losses"] = {}
            loss_entry = {}
            if not math.isnan(avg_train_loss):
                loss_entry["train_loss"] = float(avg_train_loss)
            if not math.isnan(val_loss):
                loss_entry["val_loss"] = float(val_loss)
            if samples is not None:
                loss_entry["samples"] = samples
            if loss_entry:  # Only add if there's at least one non-NaN value
                existing_run["losses"][str(step)] = loss_entry
            break

    if not found_existing:
        loss_entry = {}
        if not math.isnan(avg_train_loss):
            loss_entry["train_loss"] = float(avg_train_loss)
        if not math.isnan(val_loss):
            loss_entry["val_loss"] = float(val_loss)
        if samples is not None:
            loss_entry["samples"] = samples
        if loss_entry:  # Only add if there's at least one non-NaN value
            run_entry["losses"] = {str(step): loss_entry}
            experiment_results[data_size_key].append(run_entry)

    with open(results_path, "w") as f:
        json.dump(experiment_results, f)


def run_validation(model, val_loader, device):
    """Compute and return the average validation loss."""
    model.to(device)
    model.eval()
    total_val_loss = 0.0
    num_val_batches = len(val_loader)

    with torch.no_grad():
        for batch in val_loader:
            # print(batch)
            atomic_numbers = batch["atomic_numbers"].to(device)
            positions = batch["positions"].to(device)
            factorized_distances = batch["factorized_matrix"].to(device)
            true_forces = batch["forces"].to(device)
            true_energy = batch["energy"].to(device)
            true_stress = batch["stress"].to(device)

            pred_forces, pred_energy, pred_stress = model(atomic_numbers, positions, factorized_distances)

            mask = atomic_numbers != 0
            natoms = mask.sum(dim=1)
            val_loss = compute_loss(
                pred_forces,
                pred_energy,
                pred_stress,
                true_forces,
                true_energy,
                true_stress,
                mask,
                device,
                natoms=natoms,
                use_mask=True,
                force_magnitude=False,
            )
            total_val_loss += val_loss.item()

    if num_val_batches == 0:
        return float("inf")
    return total_val_loss / num_val_batches


def collect_train_val_samples(model, train_loader, val_loader, device, num_visualization_samples=3):
    """
    Collect samples and predictions from both training and validation sets.
    Uses fixed indices for consistent visualization.
    """
    model.eval()  # Set model to evaluation mode
    samples = {"train": [], "val": []}
    
    # Helper function to process a single batch
    def process_batch(batch, device):
        atomic_numbers = batch["atomic_numbers"].to(device)
        positions = batch["positions"].to(device)
        factorized_distances = batch["factorized_matrix"].to(device)
        true_forces = batch["forces"].to(device)
        true_energy = batch["energy"].to(device)
        true_stress = batch["stress"].to(device)

        pred_forces, pred_energy, pred_stress = model(atomic_numbers, positions, factorized_distances)
        return (atomic_numbers, positions, true_forces, true_energy, true_stress,
                pred_forces, pred_energy, pred_stress)
    
    # Get the underlying dataset from the DataLoader
    train_dataset = train_loader.dataset
    val_dataset = val_loader.dataset
    
    # Process fixed samples
    with torch.no_grad():
        # Process training samples
        for i in range(min(num_visualization_samples, len(train_dataset))):
            batch = {k: torch.unsqueeze(v, 0) for k, v in train_dataset[i].items()}
            (atomic_numbers, positions, true_forces, true_energy, true_stress,
             pred_forces, pred_energy, pred_stress) = process_batch(batch, device)
            
            sample_length = ((atomic_numbers != 0).sum(dim=1)[0].item())
            samples["train"].append({
                "atomic_numbers": atomic_numbers[:, :sample_length].cpu().tolist(),
                "positions": positions[:, :sample_length].cpu().tolist(),
                "true": {
                    "forces": true_forces[:, :sample_length].cpu().tolist(),
                    "energy": true_energy.cpu().tolist(),
                    "stress": true_stress.cpu().tolist(),
                },
                "pred": {
                    "forces": pred_forces[:, :sample_length].cpu().tolist(),
                    "energy": pred_energy.cpu().tolist(),
                    "stress": pred_stress.cpu().tolist(),
                },
            })
        
        # Process validation samples
        for i in range(min(num_visualization_samples, len(val_dataset))):
            batch = {k: torch.unsqueeze(v, 0) for k, v in val_dataset[i].items()}
            (atomic_numbers, positions, true_forces, true_energy, true_stress,
             pred_forces, pred_energy, pred_stress) = process_batch(batch, device)
            
            sample_length = ((atomic_numbers != 0).sum(dim=1)[0].item())
            samples["val"].append({
                "atomic_numbers": atomic_numbers[:, :sample_length].cpu().tolist(),
                "positions": positions[:, :sample_length].cpu().tolist(),
                "true": {
                    "forces": true_forces[:, :sample_length].cpu().tolist(),
                    "energy": true_energy.cpu().tolist(),
                    "stress": true_stress.cpu().tolist(),
                },
                "pred": {
                    "forces": pred_forces[:, :sample_length].cpu().tolist(),
                    "energy": pred_energy.cpu().tolist(),
                    "stress": pred_stress.cpu().tolist(),
                },
            })
    
    return samples


def train(
    model,
    train_loader,
    val_loader,
    optimizer,
    scheduler,
    pbar,
    device,
    patience=6,
    results_path=None,
    experiment_results=None,
    data_size_key=None,
    run_entry=None,
):
    """Train model with validation at epoch 0 and every 10 epochs."""
    model.to(device)
    can_write_partial = all(
        [results_path, experiment_results, data_size_key, run_entry]
    )
    losses = {}

    # Initial validation at epoch 0
    val_loss = run_validation(model, val_loader, device)
    losses[0] = {"val_loss": float(val_loss)}
    if can_write_partial:
        partial_json_log(
            experiment_results,
            data_size_key,
            run_entry,
            0,
            float("nan"),
            val_loss,
            results_path,
        )

    # Early stopping setup
    last_val_loss = val_loss
    samples = None # For visualization

    # Training loop starting from epoch 1
    for epoch in range(1, len(pbar) + 1):
        model.train()
        train_loss_sum = 0.0
        n_train_batches = len(train_loader)

        for batch_idx, batch in enumerate(train_loader):
            atomic_numbers = batch["atomic_numbers"].to(device)
            positions = batch["positions"].to(device)
            factorized_distances = batch["factorized_matrix"].to(device)
            true_forces = batch["forces"].to(device)
            true_energy = batch["energy"].to(device)
            true_stress = batch["stress"].to(device)

            optimizer.zero_grad()
            pred_forces, pred_energy, pred_stress = model(atomic_numbers, positions, factorized_distances)

            mask = atomic_numbers != 0
            natoms = mask.sum(dim=1)
            train_loss = compute_loss(
                pred_forces,
                pred_energy,
                pred_stress,
                true_forces,
                true_energy,
                true_stress,
                mask,
                device,
                natoms=natoms,
                use_mask=True,
                force_magnitude=False,
            )
            train_loss.backward()
            optimizer.step()

            train_loss_sum += train_loss.item()
            current_avg_loss = train_loss_sum / (batch_idx + 1)
            pbar.set_description(
                f"train_loss={current_avg_loss:.2f} val_loss={last_val_loss:.2f}"
            )

        if scheduler is not None:
            scheduler.step()

        avg_epoch_train_loss = train_loss_sum / n_train_batches
        losses[epoch] = {"train_loss": float(avg_epoch_train_loss)}

<<<<<<< HEAD
        if epoch % 1000 == 0:
            val_loss, val_samples = run_validation(model, val_loader, device)
            last_val_loss = val_loss
            losses[epoch]["val_loss"] = float(val_loss)

=======
        # Run validation every 10 epochs
        if epoch % 10 == 0:
            val_loss = run_validation(model, val_loader, device)
            last_val_loss = val_loss
            losses[epoch]["val_loss"] = float(val_loss)

            samples = collect_train_val_samples(
                model, 
                train_loader, 
                val_loader, 
                device, 
            )

            # Early stopping check
            if val_loss < best_val_loss:
                best_val_loss = val_loss
                epochs_since_improvement = 0
            else:
                epochs_since_improvement += 1
                if epochs_since_improvement >= patience:
                    print(f"Early stopping triggered at epoch {epoch}")
                    return model, losses

>>>>>>> b4a3d19e
        if can_write_partial:
            partial_json_log(
                experiment_results,
                data_size_key,
                run_entry,
                epoch,
                avg_epoch_train_loss,
                val_loss if epoch % 1000 == 0 else float("nan"),
                results_path,
<<<<<<< HEAD
                val_samples if epoch % 1000 == 0 else [],
=======
                samples if epoch % 10 == 0 else None,
>>>>>>> b4a3d19e
            )
        pbar.update(1)
    val_loss, val_samples = run_validation(model, val_loader, device)
    partial_json_log(
        experiment_results,
        data_size_key,
        run_entry,
        epoch,
        avg_epoch_train_loss,
        val_loss,
        results_path,
        val_samples
    )

    return model, losses<|MERGE_RESOLUTION|>--- conflicted
+++ resolved
@@ -268,37 +268,11 @@
         avg_epoch_train_loss = train_loss_sum / n_train_batches
         losses[epoch] = {"train_loss": float(avg_epoch_train_loss)}
 
-<<<<<<< HEAD
         if epoch % 1000 == 0:
             val_loss, val_samples = run_validation(model, val_loader, device)
             last_val_loss = val_loss
             losses[epoch]["val_loss"] = float(val_loss)
 
-=======
-        # Run validation every 10 epochs
-        if epoch % 10 == 0:
-            val_loss = run_validation(model, val_loader, device)
-            last_val_loss = val_loss
-            losses[epoch]["val_loss"] = float(val_loss)
-
-            samples = collect_train_val_samples(
-                model, 
-                train_loader, 
-                val_loader, 
-                device, 
-            )
-
-            # Early stopping check
-            if val_loss < best_val_loss:
-                best_val_loss = val_loss
-                epochs_since_improvement = 0
-            else:
-                epochs_since_improvement += 1
-                if epochs_since_improvement >= patience:
-                    print(f"Early stopping triggered at epoch {epoch}")
-                    return model, losses
-
->>>>>>> b4a3d19e
         if can_write_partial:
             partial_json_log(
                 experiment_results,
@@ -308,11 +282,7 @@
                 avg_epoch_train_loss,
                 val_loss if epoch % 1000 == 0 else float("nan"),
                 results_path,
-<<<<<<< HEAD
                 val_samples if epoch % 1000 == 0 else [],
-=======
-                samples if epoch % 10 == 0 else None,
->>>>>>> b4a3d19e
             )
         pbar.update(1)
     val_loss, val_samples = run_validation(model, val_loader, device)
