# External
import torch

# Internal
from loss import compute_loss
<<<<<<< HEAD
from log_utils import partial_json_log, collect_train_val_samples


def forward_pass(model, batch, architecture, device):
    """"""
    if architecture in ["FCN", "Transformer"]:
        atomic_numbers = batch["atomic_numbers"].to(device)
        positions = batch["positions"].to(device)
        factorized_distances = batch["factorized_matrix"].to(device)
        true_forces = batch["forces"].to(device)
        true_energy = batch["energy"].to(device)
        true_stress = batch["stress"].to(device)
        mask = atomic_numbers != 0
        natoms = mask.sum(dim=1)

        pred_forces, pred_energy, pred_stress = model(
            atomic_numbers, positions, factorized_distances, mask
        )
    elif architecture == "SchNet":
        true_forces = batch.forces.to(device)
        true_energy = batch.energy.to(device)
        true_stress = batch.stress.to(device)
        mask = None
        natoms = batch.natoms

        pred_forces, pred_energy, pred_stress = model(batch)

    return (
        pred_forces,
        pred_energy,
        pred_stress,
        true_forces,
        true_energy,
        true_stress,
        mask,
        natoms,
    )


def tensorboard_log(loss_value, loss_type, train, writer, epoch, tensorboard_prefix):
    """
    Log a loss value to TensorBoard.

    Args:
        loss_value (float): The loss value to log.
        train (bool): Whether this is training (True) or validation (False) loss.
        writer (SummaryWriter): TensorBoard writer object.
        epoch (int): Current training epoch.
        tensorboard_prefix (str): Prefix for naming the logs.

    Returns:
        None
    """
    if writer is None:
        return
    tag = f"{tensorboard_prefix}/{'train' if train else 'val'}_{loss_type}_loss"
    writer.add_scalar(tag, loss_value, global_step=epoch)
=======
from log_utils import partial_json_log, collect_train_val_samples, tensorboard_log
>>>>>>> 223d7ef0


def run_validation(model, val_loader, architecture, device):
    """
    Compute and return the average validation loss.

    Args:
        model (nn.Module): The PyTorch model to validate.
        val_loader (DataLoader): The validation data loader.
        device (torch.device): The device to run validation on.

    Returns:
        float: The average validation loss across the validation set.
    """
    model.to(device)
    model.eval()
    total_val_loss = 0.0
    num_val_batches = len(val_loader)

    with torch.no_grad():
        for batch in val_loader:
            (
                pred_forces,
                pred_energy,
                pred_stress,
                true_forces,
                true_energy,
                true_stress,
                mask,
                natoms,
            ) = forward_pass(model, batch, architecture, device)

            val_loss_dict = compute_loss(
                pred_forces,
                pred_energy,
                pred_stress,
                true_forces,
                true_energy,
                true_stress,
                mask,
                device,
                natoms,
            )
            total_val_loss += val_loss_dict["total_loss"].item()

    if num_val_batches == 0:
        return float("inf")
    return total_val_loss / num_val_batches


def train(
    model,
    train_loader,
    val_loader,
    optimizer,
    scheduler,
    pbar,
    architecture,
    device,
    patience=50,
    results_path=None,
    experiment_results=None,
    data_size_key=None,
    run_entry=None,
    writer=None,
    tensorboard_prefix="model",
    num_visualization_samples=3,
    validate_every=500,
    visualize_every=500,
):
    """
    Train model with validation at epoch 0 and every 'validate_every' epochs.
    Includes early stopping and optional JSON + TensorBoard logging.

    Args:
        model (nn.Module): The PyTorch model to train.
        train_loader (DataLoader): DataLoader for training data.
        val_loader (DataLoader): DataLoader for validation data.
        optimizer (torch.optim.Optimizer): The optimizer for training.
        scheduler (torch.optim.lr_scheduler): Learning rate scheduler, or None.
        pbar (tqdm): A tqdm progress bar initialized with the total number of epochs.
        device (torch.device): The device to run training on.
        patience (int): Early stopping patience (number of checks with no improvement).
        results_path (str, optional): Path to JSON results file. If provided, partial logs are written.
        experiment_results (dict, optional): Dict for storing experiment results.
        data_size_key (str, optional): Key to label experiment_results by dataset size.
        run_entry (dict, optional): Dictionary describing the current run (e.g., model_name, config).
        writer (SummaryWriter, optional): TensorBoard writer for logging.
        tensorboard_prefix (str, optional): Prefix for naming logs in TensorBoard.
        num_visualization_samples (int, optional): Number of samples to visualize in logs.

    Returns:
        (nn.Module, dict): The trained model and a dictionary of recorded losses.
    """
    model.to(device)
    can_write_partial = all(
        [results_path, experiment_results, data_size_key, run_entry]
    )
    losses = {}

    # Initial validation at epoch 0
    val_loss = run_validation(model, val_loader, architecture, device)
    losses[0] = {"val_loss": float(val_loss)}
    if writer is not None:
        tensorboard_log(
            val_loss,
            "",
            train=False,
            writer=writer,
            epoch=0,
            tensorboard_prefix=tensorboard_prefix,
        )

    # Write partial JSON if everything is provided
    if can_write_partial:
        partial_json_log(
            experiment_results,
            data_size_key,
            run_entry,
            0,
            float("nan"),
            val_loss,
            results_path,
        )

    # Early stopping setup
    best_val_loss = val_loss
    epochs_since_improvement = 0
    last_val_loss = val_loss
    samples = None

    # Training loop
    for epoch in range(1, len(pbar) + 1):
        model.train()
        train_loss_sum = 0.0
        energy_loss_sum = 0.0
        force_loss_sum = 0.0
        stress_iso_loss_sum = 0.0
        stress_aniso_loss_sum = 0.0

        n_train_batches = len(train_loader)

        for batch_idx, batch in enumerate(train_loader):
            optimizer.zero_grad()
            (
                pred_forces,
                pred_energy,
                pred_stress,
                true_forces,
                true_energy,
                true_stress,
                mask,
                natoms,
            ) = forward_pass(model, batch, architecture, device)

            train_loss_dict = compute_loss(
                pred_forces,
                pred_energy,
                pred_stress,
                true_forces,
                true_energy,
                true_stress,
                mask,
                device,
                natoms,
            )
            total_train_loss = train_loss_dict["total_loss"]
            total_train_loss.backward()
            optimizer.step()

            train_loss_sum += total_train_loss.item()
            energy_loss_sum += train_loss_dict["energy_loss"].item()
            force_loss_sum += train_loss_dict["force_loss"].item()
            stress_iso_loss_sum += train_loss_dict["stress_iso_loss"].item()
            stress_aniso_loss_sum += train_loss_dict["stress_aniso_loss"].item()
            current_avg_loss = train_loss_sum / (batch_idx + 1)

            pbar.set_description(
                f"train_loss={current_avg_loss:.2f} val_loss={last_val_loss:.2f}"
            )

        # Step the scheduler if provided
        if scheduler is not None:
            scheduler.step()

        avg_epoch_train_loss = train_loss_sum / n_train_batches
        avg_epoch_energy_loss = energy_loss_sum / n_train_batches
        avg_epoch_force_loss = force_loss_sum / n_train_batches
        avg_epoch_stress_iso_loss = stress_iso_loss_sum / n_train_batches
        avg_epoch_stress_aniso_loss = stress_aniso_loss_sum / n_train_batches

        losses[epoch] = {"train_loss": float(avg_epoch_train_loss)}

        # TensorBoard logging for training loss
        if writer is not None:
            # Log parameter norms (example usage)
            tensorboard_log(
                avg_epoch_train_loss,
                "",
                train=True,
                writer=writer,
                epoch=epoch,
                tensorboard_prefix=tensorboard_prefix,
            )
            tensorboard_log(
                avg_epoch_energy_loss,
                "energy",
                train=True,
                writer=writer,
                epoch=epoch,
                tensorboard_prefix=tensorboard_prefix,
            )
            tensorboard_log(
                avg_epoch_force_loss,
                "force",
                train=True,
                writer=writer,
                epoch=epoch,
                tensorboard_prefix=tensorboard_prefix,
            )
            tensorboard_log(
                avg_epoch_stress_iso_loss,
                "stress_iso",
                train=True,
                writer=writer,
                epoch=epoch,
                tensorboard_prefix=tensorboard_prefix,
            )
            tensorboard_log(
                avg_epoch_stress_aniso_loss,
                "stress_aniso",
                train=True,
                writer=writer,
                epoch=epoch,
                tensorboard_prefix=tensorboard_prefix,
            )
            # Simple gradient logging for debugging (skip bias layers)
            for name, param in model.named_parameters():
                if (
                    param is not None
                    and param.requires_grad
                    and param.grad is not None
                    and not name.endswith("bias")
                ):  # Skip bias layers
                    # Log mean gradient - key indicator for vanishing/exploding gradients
                    grad_mean = param.grad.abs().mean().item()
                    writer.add_scalar(
                        f"{tensorboard_prefix}/Grads/{name}",
                        grad_mean,
                        global_step=epoch,
                    )

                    # Log gradient-to-weight ratio - indicates if updates are well-scaled
                    grad_to_weight = (
                        param.grad.abs().mean() / (param.data.abs().mean() + 1e-8)
                    ).item()
                    writer.add_scalar(
                        f"{tensorboard_prefix}/G2W/{name}",
                        grad_to_weight,
                        global_step=epoch,
                    )

        # Validate every 'validate_every' epochs
        if epoch % validate_every == 0:
            val_loss = run_validation(model, val_loader, device)
            last_val_loss = val_loss
            losses[epoch]["val_loss"] = float(val_loss)

            # Also log validation loss to TensorBoard
            if writer is not None:
                tensorboard_log(
                    val_loss,
                    "",
                    train=False,
                    writer=writer,
                    epoch=epoch,
                    tensorboard_prefix=tensorboard_prefix,
                )

            # Early stopping check
            if val_loss < best_val_loss:
                best_val_loss = val_loss
                epochs_since_improvement = 0
            else:
                epochs_since_improvement += 1
                if epochs_since_improvement >= patience:
                    print(f"Early stopping triggered at epoch {epoch}")
                    return model, losses

        # Visualization samples every 'visualize_every' epochs
        if epoch % visualize_every == 0:
            samples = collect_train_val_samples(
                model,
                train_loader,
                val_loader,
                device,
                num_visualization_samples,
            )

        # Write partial JSON if requested
        if can_write_partial:
            partial_json_log(
                experiment_results,
                data_size_key,
                run_entry,
                epoch,
                avg_epoch_train_loss,
                val_loss if epoch % validate_every == 0 else float("nan"),
                results_path,
                samples if epoch % visualize_every == 0 else None,
            )

        pbar.update(1)

    return model, losses<|MERGE_RESOLUTION|>--- conflicted
+++ resolved
@@ -3,8 +3,7 @@
 
 # Internal
 from loss import compute_loss
-<<<<<<< HEAD
-from log_utils import partial_json_log, collect_train_val_samples
+from log_utils import partial_json_log, collect_train_val_samples, tensorboard_log
 
 
 def forward_pass(model, batch, architecture, device):
@@ -41,29 +40,6 @@
         mask,
         natoms,
     )
-
-
-def tensorboard_log(loss_value, loss_type, train, writer, epoch, tensorboard_prefix):
-    """
-    Log a loss value to TensorBoard.
-
-    Args:
-        loss_value (float): The loss value to log.
-        train (bool): Whether this is training (True) or validation (False) loss.
-        writer (SummaryWriter): TensorBoard writer object.
-        epoch (int): Current training epoch.
-        tensorboard_prefix (str): Prefix for naming the logs.
-
-    Returns:
-        None
-    """
-    if writer is None:
-        return
-    tag = f"{tensorboard_prefix}/{'train' if train else 'val'}_{loss_type}_loss"
-    writer.add_scalar(tag, loss_value, global_step=epoch)
-=======
-from log_utils import partial_json_log, collect_train_val_samples, tensorboard_log
->>>>>>> 223d7ef0
 
 
 def run_validation(model, val_loader, architecture, device):
