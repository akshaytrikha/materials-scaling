--- conflicted
+++ resolved
@@ -257,12 +257,8 @@
     pbar,
     graph,
     device,
-<<<<<<< HEAD
-    patience=3,
-=======
     patience=50,
     factorize=False,
->>>>>>> 5c218d18
     results_path=None,
     experiment_results=None,
     data_size_key=None,
