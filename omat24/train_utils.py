--- conflicted
+++ resolved
@@ -223,28 +223,10 @@
         avg_epoch_train_loss = train_loss_sum / n_train_batches
         losses[epoch] = {"train_loss": float(avg_epoch_train_loss)}
 
-<<<<<<< HEAD
         if epoch % 1000 == 0:
             val_loss = run_validation(model, val_loader, device)
             last_val_loss = val_loss
             losses[epoch]["val_loss"] = float(val_loss)
-=======
-        # Run validation every 10 epochs
-        if epoch % 10 == 0:
-            val_loss, val_samples = run_validation(model, val_loader, device)
-            last_val_loss = val_loss
-            losses[epoch]["val_loss"] = float(val_loss)
-
-            # Early stopping check
-            if val_loss < best_val_loss:
-                best_val_loss = val_loss
-                epochs_since_improvement = 0
-            else:
-                epochs_since_improvement += 1
-                if epochs_since_improvement >= patience:
-                    print(f"Early stopping triggered at epoch {epoch}")
-                    return model, losses
->>>>>>> 57eab70e
 
         if can_write_partial:
             partial_json_log(
@@ -253,18 +235,10 @@
                 run_entry,
                 epoch,
                 avg_epoch_train_loss,
-<<<<<<< HEAD
-                val_loss if epoch % 5000 == 0 else float("nan"),
-=======
-                val_loss if epoch % 10 == 0 else float("nan"),
->>>>>>> 57eab70e
+                val_loss if epoch % 1000 == 0 else float("nan"),
                 results_path,
                 val_samples if epoch % 10 == 0 else [],
             )
-<<<<<<< HEAD
-=======
-
->>>>>>> 57eab70e
         pbar.update(1)
     partial_json_log(
         experiment_results,
