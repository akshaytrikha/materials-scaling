--- conflicted
+++ resolved
@@ -217,50 +217,11 @@
             true_energy = batch["energy"].to(device)
             true_stress = batch["stress"].to(device)
 
-<<<<<<< HEAD
-            pred_forces, pred_energy, pred_stress = model(atomic_numbers, positions)
-
-            # Get samples from this batch if we still need more
-            if len(val_samples) < num_samples:
-                batch_samples_needed = num_samples - len(val_samples)
-                for i in range(min(batch_samples_needed, atomic_numbers.shape[0])):
-                    # Get the length of non-zero atomic numbers
-                    sample_length = (
-                        (atomic_numbers[i : i + 1] != 0).sum(dim=1)[0].item()
-                    )
-                    val_samples.append(
-                        {
-                            "sample": {
-                                "atomic_numbers": atomic_numbers[
-                                    i : i + 1, :sample_length
-                                ]
-                                .cpu()
-                                .tolist(),
-                                "positions": positions[i : i + 1, :sample_length]
-                                .cpu()
-                                .tolist(),
-                                "forces": true_forces[i : i + 1, :sample_length]
-                                .cpu()
-                                .tolist(),
-                                "energy": true_energy[i : i + 1].cpu().tolist(),
-                                "stress": true_stress[i : i + 1].cpu().tolist(),
-                            },
-                            "pred": {
-                                "forces": pred_forces[i : i + 1, :sample_length]
-                                .cpu()
-                                .tolist(),
-                                "energy": pred_energy[i : i + 1].cpu().tolist(),
-                                "stress": pred_stress[i : i + 1].cpu().tolist(),
-                            },
-                        }
-                    )
-=======
             mask = atomic_numbers != 0
 
             pred_forces, pred_energy, pred_stress = model(
                 atomic_numbers, positions, factorized_distances, mask
             )
->>>>>>> 010d7883
 
             natoms = mask.sum(dim=1)
 
