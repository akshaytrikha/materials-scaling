# External
import torch
import json
<<<<<<< HEAD
import torch.nn as nn
from torch.utils.tensorboard import SummaryWriter
=======
import math
>>>>>>> a66ec5ad

# Internal
from loss import compute_loss


def partial_json_log(
    experiment_results,
    data_size_key,
    run_entry,
    step,
    avg_train_loss,
    val_loss,
    results_path,
    samples=None,
):
    """
    Append train_loss and val_loss for the given step to the specified run_entry in experiment_results,
    then write the updated experiment_results dictionary to disk.

    Structure:
    {
      "dataset_size": [{
        "model_name": str,
        "config": dict,
        "samples": {
          "train": [{idx, symbols, atomic_numbers, positions}],
          "val": [{idx, symbols, atomic_numbers, positions}]
        },
        "losses": {
          "step": {
            train_loss: float,
            val_loss: float,
            pred: {
              train: [{forces, energy, stress}],
              val: [{forces, energy, stress}]
            }
          }
        }
      }]
    }
    """
    if data_size_key not in experiment_results:
        experiment_results[data_size_key] = []

    # Check if this run_entry is already in the list for data_size_key
    found_existing = False
    for existing_run in experiment_results[data_size_key]:
        if existing_run.get("model_name", "") == run_entry["model_name"]:
            found_existing = True

            # Initialize samples dict if first time seeing samples
            if samples and "samples" not in existing_run:
                existing_run["samples"] = {"train": [], "val": []}
                for split in ["train", "val"]:
                    for sample in samples[split]:
                        existing_run["samples"][split].append(
                            {
                                "idx": sample["idx"],
                                "symbols": sample["symbols"],
                                "atomic_numbers": sample["atomic_numbers"],
                                "positions": sample["positions"],
                                "forces": sample["true"]["forces"],
                                "energy": sample["true"]["energy"],
                                "stress": sample["true"]["stress"],
                            }
                        )

            # Add loss entry
            if "losses" not in existing_run:
                existing_run["losses"] = {}

            loss_entry = {}
            if not math.isnan(avg_train_loss):
                loss_entry["train_loss"] = float(avg_train_loss)
            if not math.isnan(val_loss):
                loss_entry["val_loss"] = float(val_loss)

            # Add predictions if samples exist
            if samples:
                loss_entry["pred"] = {
                    "train": [
                        {
                            "forces": s["pred"]["forces"],
                            "energy": s["pred"]["energy"],
                            "stress": s["pred"]["stress"],
                        }
                        for s in samples["train"]
                    ],
                    "val": [
                        {
                            "forces": s["pred"]["forces"],
                            "energy": s["pred"]["energy"],
                            "stress": s["pred"]["stress"],
                        }
                        for s in samples["val"]
                    ],
                }

            if loss_entry:  # Only add if there's at least one non-NaN value
                existing_run["losses"][str(step)] = loss_entry
            break

    if not found_existing:
        # Initialize new run entry
        new_entry = {
            "model_name": run_entry["model_name"],
            "config": run_entry["config"],
            "samples": {"train": [], "val": []},
            "losses": {},
        }

        # Add initial samples if they exist
        if samples:
            for split in ["train", "val"]:
                for sample in samples[split]:
                    new_entry["samples"][split].append(
                        {
                            "idx": sample["idx"],
                            "symbols": sample["symbols"],
                            "atomic_numbers": sample["atomic_numbers"],
                            "positions": sample["positions"],
                            "forces": sample["true"]["forces"],
                            "energy": sample["true"]["energy"],
                            "stress": sample["true"]["stress"],
                        }
                    )

        # Add initial loss entry
        loss_entry = {}
        if not math.isnan(avg_train_loss):
            loss_entry["train_loss"] = float(avg_train_loss)
        if not math.isnan(val_loss):
            loss_entry["val_loss"] = float(val_loss)

        # Add predictions if samples exist
        if samples:
            loss_entry["pred"] = {
                "train": [
                    {
                        "forces": s["pred"]["forces"],
                        "energy": s["pred"]["energy"],
                        "stress": s["pred"]["stress"],
                    }
                    for s in samples["train"]
                ],
                "val": [
                    {
                        "forces": s["pred"]["forces"],
                        "energy": s["pred"]["energy"],
                        "stress": s["pred"]["stress"],
                    }
                    for s in samples["val"]
                ],
            }

        if loss_entry:  # Only add if there's at least one non-NaN value
            new_entry["losses"][str(step)] = loss_entry

        experiment_results[data_size_key].append(new_entry)

    with open(results_path, "w") as f:
        json.dump(experiment_results, f)


<<<<<<< HEAD
def tensorboard_log(
    loss_dict: dict, train: bool, writer: SummaryWriter, epoch, tensorboard_prefix: str
):
    """
    Log losses to TensorBoard.

    Args:
        train_loss_dict (dict): Dictionary of training losses.
        val_loss_dict (dict): Dictionary of validation losses.
        writer (SummaryWriter): TensorBoard SummaryWriter object.
        step (int): Current training step.
        tensorboard_prefix (str): Prefix for naming the logs in TensorBoard.
    """
    if train:
        log_var_name_prefix = "train"
    else:
        log_var_name_prefix = "val"

    for loss_name, loss_value in loss_dict.items():
        writer.add_scalar(
            f"{tensorboard_prefix}/{log_var_name_prefix}_{loss_name}",
            loss_value,
            global_step=epoch,
        )


def run_validation(
    model,
    val_loader,
    device,
    writer,
    epoch: int,
    tensorboard_prefix: str,
    num_samples=3,
):
=======
def run_validation(model, val_loader, device):
>>>>>>> a66ec5ad
    """Compute and return the average validation loss."""
    model.to(device)
    model.eval()
    total_val_loss = 0.0
    num_val_batches = len(val_loader)

    with torch.no_grad():
        for batch in val_loader:
            atomic_numbers = batch["atomic_numbers"].to(device)
            positions = batch["positions"].to(device)
            true_forces = batch["forces"].to(device)
            true_energy = batch["energy"].to(device)
            true_stress = batch["stress"].to(device)

<<<<<<< HEAD
            pred_forces, pred_energy, pred_stress = model(atomic_numbers, positions)

            # Get samples from this batch if we still need more
            if len(val_samples) < num_samples:
                batch_samples_needed = num_samples - len(val_samples)
                for i in range(min(batch_samples_needed, atomic_numbers.shape[0])):
                    # Get the length of non-zero atomic numbers
                    sample_length = (
                        (atomic_numbers[i : i + 1] != 0).sum(dim=1)[0].item()
                    )
                    val_samples.append(
                        {
                            "sample": {
                                "atomic_numbers": atomic_numbers[
                                    i : i + 1, :sample_length
                                ]
                                .cpu()
                                .tolist(),
                                "positions": positions[i : i + 1, :sample_length]
                                .cpu()
                                .tolist(),
                                "forces": true_forces[i : i + 1, :sample_length]
                                .cpu()
                                .tolist(),
                                "energy": true_energy[i : i + 1].cpu().tolist(),
                                "stress": true_stress[i : i + 1].cpu().tolist(),
                            },
                            "pred": {
                                "forces": pred_forces[i : i + 1, :sample_length]
                                .cpu()
                                .tolist(),
                                "energy": pred_energy[i : i + 1].cpu().tolist(),
                                "stress": pred_stress[i : i + 1].cpu().tolist(),
                            },
                        }
                    )
=======
            pred_forces, pred_energy, pred_stress = model(
                atomic_numbers, positions, factorized_distances
            )
>>>>>>> a66ec5ad

            mask = atomic_numbers != 0
            natoms = mask.sum(dim=1)

            # Modified compute_loss to return total_loss and a dict of sub-losses
            val_loss_dict = compute_loss(
                pred_forces,
                pred_energy,
                pred_stress,
                true_forces,
                true_energy,
                true_stress,
                mask,
                device,
                natoms=natoms,
                use_mask=True,
                force_magnitude=False,
            )
            total_val_loss += val_loss_dict["total_loss"].item()

            # Log validation loss to TensorBoard
            tensorboard_log(
                loss_dict=val_loss_dict,
                train=False,
                writer=writer,
                epoch=epoch,
                tensorboard_prefix=tensorboard_prefix,
            )

    if num_val_batches == 0:
        return float("inf")
    return total_val_loss / num_val_batches


def collect_train_val_samples(
    model, train_loader, val_loader, device, num_visualization_samples
):
    """
    Collect samples and predictions from both training and validation sets.
    Uses fixed indices for consistent visualization.
    """
    model.eval()  # Set model to evaluation mode
    samples = {"train": [], "val": []}

    # Helper function to process a single batch
    def process_batch(batch, device):
        idx = batch["idx"]
        symbols = batch["symbols"]
        atomic_numbers = batch["atomic_numbers"].to(device)
        positions = batch["positions"].to(device)
        factorized_distances = batch["factorized_matrix"].to(device)
        true_forces = batch["forces"].to(device)
        true_energy = batch["energy"].to(device)
        true_stress = batch["stress"].to(device)

        pred_forces, pred_energy, pred_stress = model(
            atomic_numbers, positions, factorized_distances
        )
        return (
            idx,
            symbols,
            atomic_numbers,
            positions,
            true_forces,
            true_energy,
            true_stress,
            pred_forces,
            pred_energy,
            pred_stress,
        )

    # Get the underlying dataset from the DataLoader
    train_dataset = train_loader.dataset
    val_dataset = val_loader.dataset

    # Process fixed samples
    with torch.no_grad():
        # Process training samples
        for i in range(min(num_visualization_samples, len(train_dataset))):
            batch = {
                k: torch.unsqueeze(v, 0) if isinstance(v, torch.Tensor) else v
                for k, v in train_dataset[i].items()
            }
            (
                idx,
                symbols,
                atomic_numbers,
                positions,
                true_forces,
                true_energy,
                true_stress,
                pred_forces,
                pred_energy,
                pred_stress,
            ) = process_batch(batch, device)

            sample_length = (atomic_numbers != 0).sum(dim=1)[0].item()
            samples["train"].append(
                {
                    "idx": idx,
                    "symbols": symbols,
                    "atomic_numbers": atomic_numbers[:, :sample_length]
                    .cpu()
                    .tolist()[0],
                    "positions": positions[:, :sample_length].cpu().tolist()[0],
                    "true": {
                        "forces": true_forces[:, :sample_length].cpu().tolist()[0],
                        "energy": true_energy.cpu().tolist()[0],
                        "stress": true_stress.cpu().tolist()[0],
                    },
                    "pred": {
                        "forces": pred_forces[:, :sample_length].cpu().tolist()[0],
                        "energy": pred_energy.cpu().tolist()[0],
                        "stress": pred_stress.cpu().tolist()[0],
                    },
                }
            )

        # Process validation samples
        for i in range(min(num_visualization_samples, len(val_dataset))):
            batch = {
                k: torch.unsqueeze(v, 0) if isinstance(v, torch.Tensor) else v
                for k, v in val_dataset[i].items()
            }
            (
                idx,
                symbols,
                atomic_numbers,
                positions,
                true_forces,
                true_energy,
                true_stress,
                pred_forces,
                pred_energy,
                pred_stress,
            ) = process_batch(batch, device)

            sample_length = (atomic_numbers != 0).sum(dim=1)[0].item()
            samples["val"].append(
                {
                    "idx": idx,
                    "symbols": symbols,
                    "atomic_numbers": atomic_numbers[:, :sample_length]
                    .cpu()
                    .tolist()[0],
                    "positions": positions[:, :sample_length].cpu().tolist()[0],
                    "true": {
                        "forces": true_forces[:, :sample_length].cpu().tolist()[0],
                        "energy": true_energy.cpu().tolist()[0],
                        "stress": true_stress.cpu().tolist()[0],
                    },
                    "pred": {
                        "forces": pred_forces[:, :sample_length].cpu().tolist()[0],
                        "energy": pred_energy.cpu().tolist()[0],
                        "stress": pred_stress.cpu().tolist()[0],
                    },
                }
            )

    return samples


def train(
    model,
    train_loader,
    val_loader,
    optimizer,
    scheduler,
    pbar,
    device,
    patience=6,
    results_path=None,
    experiment_results=None,
    data_size_key=None,
    run_entry=None,
<<<<<<< HEAD
    writer=None,
    tensorboard_prefix="model",
=======
    num_visualization_samples=3,
>>>>>>> a66ec5ad
):
    """
    Train model with validation at epoch 0 and every 10 epochs.

    Args:
        model: PyTorch model
        train_loader: DataLoader for training
        val_loader: DataLoader for validation
        optimizer: Optimizer
        scheduler: Learning rate scheduler (or None)
        pbar: A tqdm progress bar
        device: Torch device (cuda, cpu, etc.)
        patience: Early stopping patience
        results_path, experiment_results, data_size_key, run_entry: For JSON logging
        writer: TensorBoard SummaryWriter for logging
        tensorboard_prefix: Prefix for naming the logs in TensorBoard
    """
    model.to(device)
    can_write_partial = all(
        [results_path, experiment_results, data_size_key, run_entry]
    )
    losses = {}

    # Initial validation at epoch 0
<<<<<<< HEAD
    val_loss, val_samples = run_validation(
        model,
        val_loader,
        device,
        writer,
        epoch,
        tensorboard_prefix,
    )
=======
    val_loss = run_validation(model, val_loader, device)
>>>>>>> a66ec5ad
    losses[0] = {"val_loss": float(val_loss)}
    if can_write_partial:
        partial_json_log(
            experiment_results,
            data_size_key,
            run_entry,
            0,
            float("nan"),
            val_loss,
            results_path,
        )

    # Early stopping setup
    best_val_loss = val_loss
    epochs_since_improvement = 0
    last_val_loss = val_loss
    samples = None  # For visualization

    # Training loop starting from epoch 1
    for epoch in range(1, len(pbar) + 1):
        model.train()
        train_loss_sum = 0.0
        n_train_batches = len(train_loader)

        for batch_idx, batch in enumerate(train_loader):
            atomic_numbers = batch["atomic_numbers"].to(device)
            positions = batch["positions"].to(device)
            true_forces = batch["forces"].to(device)
            true_energy = batch["energy"].to(device)
            true_stress = batch["stress"].to(device)

            optimizer.zero_grad()
<<<<<<< HEAD
            pred_forces, pred_energy, pred_stress = model(atomic_numbers, positions)
=======
            pred_forces, pred_energy, pred_stress = model(
                atomic_numbers, positions, factorized_distances
            )
>>>>>>> a66ec5ad

            mask = atomic_numbers != 0
            natoms = mask.sum(dim=1)

            train_loss_dict = compute_loss(
                pred_forces,
                pred_energy,
                pred_stress,
                true_forces,
                true_energy,
                true_stress,
                mask,
                device,
                natoms=natoms,
                use_mask=True,
                force_magnitude=False,
            )
            total_train_loss = train_loss_dict["total_loss"]
            total_train_loss.backward()
            optimizer.step()
            train_loss_sum += total_train_loss.item()

            # Update running average
            current_avg_loss = train_loss_sum / (batch_idx + 1)
            pbar.set_description(
                f"train_loss={current_avg_loss:.2f} val_loss={last_val_loss:.2f}"
            )

        if scheduler is not None:
            scheduler.step()

        # Average training loss for the epoch
        avg_epoch_train_loss = train_loss_sum / n_train_batches
        losses[epoch] = {"train_loss": float(avg_epoch_train_loss)}

<<<<<<< HEAD
        # Validation every N epochs
        val_loss_to_log = float("nan")
        if epoch % 1000 == 0:
            val_loss, val_samples = run_validation(
                model,
                val_loader,
                device,
                writer,
                epoch,
                tensorboard_prefix,
            )
=======
        validate_every = 10000
        visualize_every = 5

        # Run validation every 10 epochs
        if epoch % validate_every == 0:
            val_loss = run_validation(model, val_loader, device)
>>>>>>> a66ec5ad
            last_val_loss = val_loss
            losses[epoch]["val_loss"] = float(val_loss)
            val_loss_to_log = val_loss

            # Early stopping check
            if val_loss < best_val_loss:
                best_val_loss = val_loss
                epochs_since_improvement = 0
            else:
                epochs_since_improvement += 1
                if epochs_since_improvement >= patience:
                    print(f"Early stopping triggered at epoch {epoch}")
                    return model, losses

<<<<<<< HEAD
        # JSON partial logging
=======
        if epoch % visualize_every == 0:
            samples = collect_train_val_samples(
                model,
                train_loader,
                val_loader,
                device,
                num_visualization_samples,
            )

>>>>>>> a66ec5ad
        if can_write_partial:
            partial_json_log(
                experiment_results,
                data_size_key,
                run_entry,
                epoch,
                avg_epoch_train_loss,
<<<<<<< HEAD
                val_loss_to_log,
=======
                val_loss if epoch % validate_every == 0 else float("nan"),
>>>>>>> a66ec5ad
                results_path,
                samples if epoch % visualize_every == 0 else None,
            )

        # === TensorBoard logging (once per epoch) ===
        # Log train loss to TensorBoard
        tensorboard_log(
            loss_dict=train_loss_dict,
            train=True,
            writer=writer,
            epoch=epoch,
            tensorboard_prefix=tensorboard_prefix,
        )

        # Log layer norms for *all* parameters
        for name, param in model.named_parameters():
            writer.add_scalar(
                f"{tensorboard_prefix}/LayerNorm/{name}",
                param.data.norm().item(),
                global_step=epoch,
            )

        pbar.update(1)

    return model, losses<|MERGE_RESOLUTION|>--- conflicted
+++ resolved
@@ -1,12 +1,9 @@
 # External
 import torch
 import json
-<<<<<<< HEAD
 import torch.nn as nn
 from torch.utils.tensorboard import SummaryWriter
-=======
 import math
->>>>>>> a66ec5ad
 
 # Internal
 from loss import compute_loss
@@ -171,7 +168,6 @@
         json.dump(experiment_results, f)
 
 
-<<<<<<< HEAD
 def tensorboard_log(
     loss_dict: dict, train: bool, writer: SummaryWriter, epoch, tensorboard_prefix: str
 ):
@@ -207,9 +203,6 @@
     tensorboard_prefix: str,
     num_samples=3,
 ):
-=======
-def run_validation(model, val_loader, device):
->>>>>>> a66ec5ad
     """Compute and return the average validation loss."""
     model.to(device)
     model.eval()
@@ -224,7 +217,6 @@
             true_energy = batch["energy"].to(device)
             true_stress = batch["stress"].to(device)
 
-<<<<<<< HEAD
             pred_forces, pred_energy, pred_stress = model(atomic_numbers, positions)
 
             # Get samples from this batch if we still need more
@@ -261,11 +253,6 @@
                             },
                         }
                     )
-=======
-            pred_forces, pred_energy, pred_stress = model(
-                atomic_numbers, positions, factorized_distances
-            )
->>>>>>> a66ec5ad
 
             mask = atomic_numbers != 0
             natoms = mask.sum(dim=1)
@@ -441,12 +428,9 @@
     experiment_results=None,
     data_size_key=None,
     run_entry=None,
-<<<<<<< HEAD
     writer=None,
     tensorboard_prefix="model",
-=======
     num_visualization_samples=3,
->>>>>>> a66ec5ad
 ):
     """
     Train model with validation at epoch 0 and every 10 epochs.
@@ -471,7 +455,6 @@
     losses = {}
 
     # Initial validation at epoch 0
-<<<<<<< HEAD
     val_loss, val_samples = run_validation(
         model,
         val_loader,
@@ -480,9 +463,6 @@
         epoch,
         tensorboard_prefix,
     )
-=======
-    val_loss = run_validation(model, val_loader, device)
->>>>>>> a66ec5ad
     losses[0] = {"val_loss": float(val_loss)}
     if can_write_partial:
         partial_json_log(
@@ -515,13 +495,9 @@
             true_stress = batch["stress"].to(device)
 
             optimizer.zero_grad()
-<<<<<<< HEAD
-            pred_forces, pred_energy, pred_stress = model(atomic_numbers, positions)
-=======
             pred_forces, pred_energy, pred_stress = model(
                 atomic_numbers, positions, factorized_distances
             )
->>>>>>> a66ec5ad
 
             mask = atomic_numbers != 0
             natoms = mask.sum(dim=1)
@@ -557,26 +533,12 @@
         avg_epoch_train_loss = train_loss_sum / n_train_batches
         losses[epoch] = {"train_loss": float(avg_epoch_train_loss)}
 
-<<<<<<< HEAD
-        # Validation every N epochs
-        val_loss_to_log = float("nan")
-        if epoch % 1000 == 0:
-            val_loss, val_samples = run_validation(
-                model,
-                val_loader,
-                device,
-                writer,
-                epoch,
-                tensorboard_prefix,
-            )
-=======
         validate_every = 10000
         visualize_every = 5
 
         # Run validation every 10 epochs
         if epoch % validate_every == 0:
             val_loss = run_validation(model, val_loader, device)
->>>>>>> a66ec5ad
             last_val_loss = val_loss
             losses[epoch]["val_loss"] = float(val_loss)
             val_loss_to_log = val_loss
@@ -591,9 +553,6 @@
                     print(f"Early stopping triggered at epoch {epoch}")
                     return model, losses
 
-<<<<<<< HEAD
-        # JSON partial logging
-=======
         if epoch % visualize_every == 0:
             samples = collect_train_val_samples(
                 model,
@@ -603,7 +562,6 @@
                 num_visualization_samples,
             )
 
->>>>>>> a66ec5ad
         if can_write_partial:
             partial_json_log(
                 experiment_results,
@@ -611,11 +569,7 @@
                 run_entry,
                 epoch,
                 avg_epoch_train_loss,
-<<<<<<< HEAD
-                val_loss_to_log,
-=======
                 val_loss if epoch % validate_every == 0 else float("nan"),
->>>>>>> a66ec5ad
                 results_path,
                 samples if epoch % visualize_every == 0 else None,
             )
