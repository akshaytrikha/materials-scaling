# External
import subprocess
import json
import re
import numpy as np
import os
import sys
import shutil
import io
from contextlib import redirect_stdout
import torch
import unittest
from unittest.mock import patch
from pathlib import Path
import random

# Internal
from models.transformer_models import XTransformerModel
from train import main as train_main


class TestTransformer(unittest.TestCase):
    def set_seed(self):
        SEED = 1024
        random.seed(SEED)
        np.random.seed(SEED)
        torch.manual_seed(SEED)
        torch.cuda.manual_seed(SEED)
        torch.cuda.manual_seed_all(SEED)
        torch.backends.cudnn.deterministic = True
        torch.backends.cudnn.benchmark = False
        self.device = torch.device("cpu")

    def setUp(self):
        """Initialize dummy data for TransformerModel tests."""
        self.set_seed()

        self.batch_size = 2
        self.n_atoms = 4
        self.vocab_size = 119

        # Create dummy atomic numbers (0 indicates a padded atom)
        self.atomic_numbers = torch.tensor(
            [[1, 2, 3, 0], [4, 5, 6, 0]], dtype=torch.long
        )

        # Random positions: shape [batch_size, n_atoms, 3]
        self.positions = torch.randn(self.batch_size, self.n_atoms, 3)

        # Dummy factorized distance matrix: shape [batch_size, n_atoms, 5]
        self.distance_matrix = torch.randn(self.batch_size, self.n_atoms, 5)

        # Mask for valid (nonzero) atoms
        self.mask = self.atomic_numbers != 0

    def test_fixed_transformer_overfit(self):
        """Test that a minimal training job with the Transformer architecture
        executes successfully and produces a valid configuration and finite loss values.
        """
        self.set_seed()

        # Create a fixed transformer model with desired hyperparameters.
        fixed_model = XTransformerModel(
            num_tokens=119,
            d_model=1,
            depth=1,
            n_heads=1,
            d_ff_mult=1,
            concatenated=True,
            use_factorized=False,
        )
        # Patch MetaTransformerModels so that iterating over it yields only our fixed_model.
        with patch("train.MetaTransformerModels") as MockMeta:
            instance = MockMeta.return_value
            instance.__iter__.return_value = iter([fixed_model])

            # Simulate command-line arguments for a minimal training run.
            test_args = [
                "train.py",
                "--architecture",
                "Transformer",
                "--epochs",
                "500",
                "--data_fraction",
                "0.0001",
                "--val_data_fraction",
                "0.0001",
                "--batch_size",
                "2",
                "--lr",
                "0.05",
                "--val_every",
                "500",
                "--vis_every",
                "500",
            ]
            with patch.object(sys, "argv", test_args):
                # Patch subprocess.run inside train.py to intercept the call to model_prediction_evolution.py.
                # This prevents the production code from trying to read an empty results file.
                with patch("train.subprocess.run") as mock_subproc_run:
                    mock_subproc_run.return_value = subprocess.CompletedProcess(
                        args=["python3", "model_prediction_evolution.py"],
                        returncode=0,
                        stdout="dummy output",
                        stderr="",
                    )
                    # Capture stdout from train_main() to retrieve the generated results filename.

                    buf = io.StringIO()
                    with redirect_stdout(buf):
                        train_main()
                    output = buf.getvalue()

                    # Extract the experiment JSON filename from the output.
                    match = re.search(
                        r"Results will be saved to (?P<results_path>.+)", output
                    )
                    self.assertIsNotNone(
                        match, "Could not find results filename in output"
                    )
                    results_filename = match.group(1).strip()
                    print("Captured results filename:", results_filename)

            visualization_filepath = None
            try:
                # ---------- Test loss values and config ----------
                with open(results_filename, "r") as f:
                    result_json = json.load(f)

                # Get the config and loss information
                config = result_json["3"][0]["config"]
                first_train_loss = result_json["3"][0]["losses"]["1"]["train_loss"]
                first_val_loss = result_json["3"][0]["losses"]["0"]["val_loss"]
                first_flops = result_json["3"][0]["losses"]["0"]["flops"]
                second_flops = result_json["3"][0]["losses"]["1"]["flops"]
                last_train_loss = result_json["3"][0]["losses"]["500"]["train_loss"]
                last_val_loss = result_json["3"][0]["losses"]["500"]["val_loss"]
                last_flops = result_json["3"][0]["losses"]["500"]["flops"]

                # For the Transformer, the first configuration (from MetaTransformerModels) is expected to be:
                self.assertEqual(config["embedding_dim"], 1)
                self.assertEqual(config["depth"], 1)
                self.assertEqual(config["num_params"], 1670)

                np.testing.assert_allclose(first_train_loss, 62.5931510925293, rtol=0.1)
                np.testing.assert_allclose(first_val_loss, 23.387828826904297, rtol=0.1)
                np.testing.assert_allclose(first_flops, 0, rtol=0.1)
                np.testing.assert_allclose(second_flops, 24920064, rtol=0.1)
                np.testing.assert_allclose(last_train_loss, 18.15552282333374, rtol=0.1)
                if os.getenv("IS_CI", False):
                    np.testing.assert_allclose(last_val_loss, 52.66148376, rtol=0.1)
                else:
<<<<<<< HEAD
                    np.testing.assert_allclose(
                        last_val_loss, 117.96384048, rtol=0.1
                    )
                np.testing.assert_allclose(last_flops, 12468728832, rtol=0.1)
=======
                    np.testing.assert_allclose(last_val_loss, 117.96384048, rtol=0.1)
>>>>>>> b6f33341

                # ---------- Test visualization was created ----------
                result = subprocess.run(
                    [
                        "python3",
                        "model_prediction_evolution.py",
                        str(results_filename),
                        "--split",
                        "train",
                    ],
                    capture_output=True,
                    text=True,
                )

                visualization_filepath = Path(f"figures/{Path(results_filename).stem}")
                assert visualization_filepath.exists(), "Visualization was not created."

            finally:
                if os.path.exists(results_filename):
                    os.remove(results_filename)
                if visualization_filepath and os.path.exists(visualization_filepath):
                    shutil.rmtree(visualization_filepath)

    def test_forward_non_factorized_output_shapes(self):
        """
        Verify that the TransformerModel's forward pass in non-factorized (concatenated) mode
        returns outputs with the correct shapes.
        """
        self.set_seed()

        # Use concatenated mode (non-factorized): positions are provided.
        model = XTransformerModel(
            num_tokens=self.vocab_size,
            d_model=6,
            depth=4,
            n_heads=2,
            d_ff_mult=2,
            concatenated=True,
            use_factorized=False,
        )
        forces, energy, stress = model(
            self.atomic_numbers, self.positions, distance_matrix=None, mask=self.mask
        )
        self.assertEqual(forces.shape, (self.batch_size, self.n_atoms, 3))
        self.assertEqual(energy.shape, (self.batch_size,))
        self.assertEqual(stress.shape, (self.batch_size, 6))

    def test_forward_factorized_output_shapes(self):
        """Verify that the TransformerModel's forward pass in factorized mode
        returns outputs with the correct shapes."""
        self.set_seed()

        model = XTransformerModel(
            num_tokens=self.vocab_size,
            d_model=6,
            depth=4,
            n_heads=2,
            d_ff_mult=2,
            concatenated=True,
            use_factorized=True,
        )
        forces, energy, stress = model(
            self.atomic_numbers,
            self.positions,
            distance_matrix=self.distance_matrix,
            mask=self.mask,
        )
        self.assertEqual(forces.shape, (self.batch_size, self.n_atoms, 3))
        self.assertEqual(energy.shape, (self.batch_size,))
        self.assertEqual(stress.shape, (self.batch_size, 6))

    def test_masking_and_edge_cases(self):
        """
        Test model behavior for masked atoms and edge-case inputs.
        This includes:
          - Verifying that outputs for padded atoms are zero.
          - Ensuring that a fully padded input yields zero outputs.
          - Checking that a mismatched input shape raises an exception.
        """
        self.set_seed()

        model = XTransformerModel(
            num_tokens=self.vocab_size,
            d_model=6,
            depth=4,
            n_heads=2,
            d_ff_mult=2,
            concatenated=True,
            use_factorized=False,
        )
        model.eval()
        with torch.no_grad():
            forces, energy, stress = model(
                self.atomic_numbers,
                self.positions,
                distance_matrix=None,
                mask=self.mask,
            )
            # Check that forces for padded atoms are zero.
            for i in range(self.batch_size):
                for j in range(self.n_atoms):
                    if self.atomic_numbers[i, j] == 0:
                        self.assertTrue(
                            torch.allclose(forces[i, j], torch.zeros(3), atol=1e-6),
                            f"Force at batch {i}, atom {j} is not zero.",
                        )

            # Fully padded input: all atomic numbers are zero.
            all_padded = torch.zeros_like(self.atomic_numbers)
            all_mask = all_padded != 0
            forces_pad, energy_pad, stress_pad = model(
                all_padded, self.positions, distance_matrix=None, mask=all_mask
            )
            self.assertTrue(
                torch.allclose(forces_pad, torch.zeros_like(forces_pad), atol=1e-6),
                "Forces are not zero for a fully padded input.",
            )
            self.assertTrue(
                torch.allclose(energy_pad, torch.zeros_like(energy_pad), atol=1e-6),
                "Energy is not zero for a fully padded input.",
            )
            self.assertTrue(
                torch.allclose(stress_pad, torch.zeros_like(stress_pad), atol=1e-6),
                "Stress is not zero for a fully padded input.",
            )

            # Mismatched input shapes: positions tensor has a wrong shape.
            wrong_positions = torch.randn(self.batch_size, self.n_atoms + 1, 3)
            with self.assertRaises(Exception):
                _ = model(
                    self.atomic_numbers,
                    wrong_positions,
                    distance_matrix=None,
                    mask=self.mask,
                )

    def test_gradient_flow(self):
        """Verify that gradients flow back through the Transformer model during backpropagation."""
        self.set_seed()

        model = XTransformerModel(
            num_tokens=self.vocab_size,
            d_model=6,
            depth=4,
            n_heads=2,
            d_ff_mult=2,
            concatenated=True,
            use_factorized=False,
        )
        model.train()
        model.zero_grad()
        forces, energy, stress = model(
            self.atomic_numbers, self.positions, distance_matrix=None, mask=self.mask
        )
        loss = (forces**2).sum() + (energy**2).sum() + (stress**2).sum()
        loss.backward()

        for name, param in model.named_parameters():
            # Only check parameters that require gradients.
            if param.requires_grad:
                if "project_emb" in name or "to_logits" in name:
                    continue
                self.assertIsNotNone(param.grad, f"Gradient for {name} is None.")
                grad_norm = param.grad.abs().sum().item()
                self.assertGreater(grad_norm, 0, f"Gradient for {name} is zero.")

    def test_factorized_vs_non_factorized(self):
        """
        Verify that the force prediction layer's input feature size differs between factorized
        and non-factorized modes.
        """
        self.set_seed()

        model_factorized = XTransformerModel(
            num_tokens=self.vocab_size,
            d_model=4,
            depth=2,
            n_heads=2,
            d_ff_mult=2,
            concatenated=False,
            use_factorized=True,
        )
        model_non_factorized = XTransformerModel(
            num_tokens=self.vocab_size,
            d_model=4,
            depth=2,
            n_heads=2,
            d_ff_mult=2,
            concatenated=True,
            use_factorized=False,
        )

        # For factorized mode: additional_dim should be 5, so input = d_model + 5.
        # For non-factorized (concatenated) mode: additional_dim should be 3, so input = d_model + 3.
        expected_in_features_factorized = 4 + 5
        expected_in_features_non_factorized = 4 + 3

        self.assertEqual(
            model_factorized.force_1.in_features,
            expected_in_features_factorized,
            "Factorized mode force_1 input feature size incorrect.",
        )
        self.assertEqual(
            model_non_factorized.force_1.in_features,
            expected_in_features_non_factorized,
            "Non-factorized mode force_1 input feature size incorrect.",
        )<|MERGE_RESOLUTION|>--- conflicted
+++ resolved
@@ -147,17 +147,11 @@
                 np.testing.assert_allclose(first_flops, 0, rtol=0.1)
                 np.testing.assert_allclose(second_flops, 24920064, rtol=0.1)
                 np.testing.assert_allclose(last_train_loss, 18.15552282333374, rtol=0.1)
+                np.testing.assert_allclose(last_flops, 12468728832, rtol=0.1)
                 if os.getenv("IS_CI", False):
                     np.testing.assert_allclose(last_val_loss, 52.66148376, rtol=0.1)
                 else:
-<<<<<<< HEAD
-                    np.testing.assert_allclose(
-                        last_val_loss, 117.96384048, rtol=0.1
-                    )
-                np.testing.assert_allclose(last_flops, 12468728832, rtol=0.1)
-=======
                     np.testing.assert_allclose(last_val_loss, 117.96384048, rtol=0.1)
->>>>>>> b6f33341
 
                 # ---------- Test visualization was created ----------
                 result = subprocess.run(
