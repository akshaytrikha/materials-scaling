# External
from pathlib import Path
import unittest
import torch
import numpy as np


# Internal
from data import OMat24Dataset, get_dataloaders
from data_utils import download_dataset
from models.fcn import FCNModel
from models.schnet import SchNet
from train_utils import collect_samples_for_visualizing


class TestCollectTrainValSamples(unittest.TestCase):
    def setup(self, graph: bool):
        SEED = 1024
        torch.manual_seed(SEED)
        torch.cuda.manual_seed(SEED)
        torch.cuda.manual_seed_all(SEED)
        torch.backends.cudnn.deterministic = True
        torch.backends.cudnn.benchmark = False
        self.device = torch.device("cpu")

        # Load dataset
        split_name = "val"
        dataset_name = "rattled-300-subsampled"

        dataset_path = Path(f"datasets/{split_name}/{dataset_name}")
        if not dataset_path.exists():
            download_dataset(dataset_name, split_name)
        dataset = OMat24Dataset(dataset_path=dataset_path, augment=False, graph=graph)

        self.train_loader, self.val_loader = get_dataloaders(
            dataset,
            train_data_fraction=0.001,
            batch_size=2,
            seed=1024,
            batch_padded=False,
            val_data_fraction=0.001,
            graph=graph,
        )
        if graph:
            self.model = SchNet(
                hidden_channels=64,
                num_filters=64,
                num_interactions=3,
                num_gaussians=50,
            )
        else:
            # 1060 params
            self.model = FCNModel(
                vocab_size=119,
                embedding_dim=6,
                hidden_dim=6,
                depth=4,
                use_factorized=False,
            )
        self.num_visualization_samples = 3

    def test_structure_and_content_non_graph(self):
        """Test sample structure and content for non-graph mode."""
        self.setup(graph=False)

        samples = collect_samples_for_visualizing(
            self.model,
            False,  # non-graph mode
            self.train_loader,
            self.val_loader,
            self.device,
            self.num_visualization_samples,
        )
<<<<<<< HEAD
        # Expect 2 samples per split since dataset length is 2.
        self.assertEqual(len(samples["train"]), 2)
        self.assertEqual(len(samples["val"]), 2)

        for split in ["train", "val"]:
            for sample in samples[split]:
                # Check top-level keys.
                for key in [
                    "idx",
                    "symbols",
                    "atomic_numbers",
                    "positions",
                    "true",
                    "pred",
                ]:
                    self.assertIn(key, sample)

                # Integers can be compared directly.
                self.assertEqual(sample["atomic_numbers"], [1, 2])
                # Use numpy's allclose for float comparisons.
                np.testing.assert_allclose(
                    sample["positions"],
                    [[0.1, 0.2, 0.3], [0.4, 0.5, 0.6]],
                    rtol=1e-5,
                    atol=1e-6,
                )

                true_vals = sample["true"]
                np.testing.assert_allclose(
                    true_vals["forces"],
                    [[0.1, 0.2, 0.3], [0.4, 0.5, 0.6]],
                    rtol=1e-5,
                    atol=1e-6,
                )
                self.assertAlmostEqual(true_vals["energy"], 1.0, places=4)
                np.testing.assert_allclose(
                    true_vals["stress"],
                    [0.1, 0.2, 0.3, 0.4, 0.5, 0.6],
                    rtol=1e-5,
                    atol=1e-6,
                )

                pred_vals = sample["pred"]
                np.testing.assert_allclose(
                    pred_vals["forces"], [[1, 1, 1], [1, 1, 1]], rtol=1e-5, atol=1e-6
                )
                self.assertAlmostEqual(pred_vals["energy"], 2.0, places=4)
                np.testing.assert_allclose(
                    pred_vals["stress"], [1, 1, 1, 1, 1, 1], rtol=1e-5, atol=1e-6
                )

    def test_num_visualization_samples_limit(self):
        dataset = DummyDataset(5)
        loader = DummyDataLoader(dataset)
=======
        # Expect 3 samples per split
        self.assertEqual(len(samples["train"]), 3)
        self.assertEqual(len(samples["val"]), 3)

        # Only check that the first train sample has the expected structure and content
        sample = samples["train"][0]

        for key in [
            "idx",
            "symbols",
            "atomic_numbers",
            "positions",
            "true",
            "pred",
        ]:
            self.assertIn(key, sample)

        self.assertEqual(
            sample["atomic_numbers"], [38, 38, 39, 39, 39, 39, 48, 48, 48, 48]
        )
        np.testing.assert_allclose(
            sample["positions"],
            [
                [0.12072731554508209, 8.525409698486328, 0.4263860881328583],
                [5.0489182472229, 4.623912811279297, 3.6889312267303467],
                [1.8813209533691406, 5.755345821380615, 1.7509342432022095],
                [6.130558490753174, 7.964021682739258, 1.371782660484314],
                [8.524673461914062, 2.6005146503448486, 1.2754912376403809],
                [2.8396027088165283, 1.0804824829101562, 2.0712502002716064],
                [2.801896810531616, 8.39545726776123, 3.805094003677368],
                [8.139731407165527, 6.2843546867370605, 0.415322870016098],
                [5.908754348754883, 1.6081221103668213, 3.1987249851226807],
                [2.1846492290496826, 3.516913652420044, 3.6767876148223877],
            ],
            rtol=1e-5,
            atol=1e-6,
        )

        true_vals = sample["true"]
        # Expect forces of shape (3, 2) coming from the transposed dataset forces:
        np.testing.assert_allclose(
            true_vals["forces"],
            [
                [
                    -0.9071914553642273,
                    1.8023358583450317,
                    -0.035239748656749725,
                ],
                [0.6905606985092163, 0.4602694809436798, -0.01464011985808611],
                [
                    -0.26647257804870605,
                    0.4796809256076813,
                    0.032321520149707794,
                ],
                [-1.368228793144226, 1.4275697469711304, 0.8258275389671326],
                [-0.0644230917096138, 0.45888352394104004, 0.132628932595253],
                [0.358563095331192, 1.876037359237671, -1.7133018970489502],
                [2.1366045475006104, -2.4676804542541504, 0.7717555165290833],
                [-0.04102186858654022, -2.773374557495117, -0.7009332180023193],
                [0.5296327471733093, -0.7196695804595947, 0.10698127746582031],
                [-1.0680232048034668, -0.5440521836280823, 0.5946001410484314],
            ],
            rtol=1e-5,
            atol=1e-6,
        )
        self.assertAlmostEqual(true_vals["energy"], -28.98720359802246, places=4)
        np.testing.assert_allclose(
            true_vals["stress"],
            [
                -0.0013863879721611738,
                -0.015082982368767262,
                0.01023661345243454,
                -0.0004944438696838915,
                0.006699948571622372,
                0.0008979742997325957,
            ],
            rtol=1e-5,
            atol=1e-6,
        )

        pred_vals = sample["pred"]
        np.testing.assert_allclose(
            pred_vals["forces"],
            [
                [-0.6780799627304077, -1.5160281658172607, 0.4360101819038391],
                [-0.75079345703125, 0.8309316039085388, -0.5847321152687073],
                [
                    -0.33938905596733093,
                    0.3369714617729187,
                    -0.18498724699020386,
                ],
                [
                    0.0011460334062576294,
                    1.3206708431243896,
                    -0.7868089079856873,
                ],
                [-0.5337921380996704, 2.281526803970337, -1.2020928859710693],
                [-0.8850125074386597, 1.1606290340423584, -0.5226950645446777],
                [-0.13733404874801636, 1.0548714399337769, -0.6875092387199402],
                [-0.1676117181777954, 1.4901158809661865, -0.5572907328605652],
                [-0.8274887800216675, 1.7359392642974854, -0.7181147933006287],
                [-0.7254419326782227, 0.8863802552223206, -0.33576011657714844],
            ],
            rtol=1e-5,
            atol=1e-6,
        )
        self.assertAlmostEqual(pred_vals["energy"], 3.7296910285949707, places=4)
        np.testing.assert_allclose(
            pred_vals["stress"],
            [
                -12.846657752990723,
                10.06513500213623,
                -11.453512191772461,
                11.033711433410645,
                -16.870542526245117,
                -21.56986427307129,
            ],
            rtol=1e-5,
            atol=1e-6,
        )

    def test_structure_and_content_graph(self):
        """Test sample structure and content for graph mode."""
        self.setup(graph=True)

>>>>>>> 056107c1
        samples = collect_samples_for_visualizing(
            self.model,
            True,  # graph mode
            self.train_loader,
            self.val_loader,
            self.device,
            self.num_visualization_samples,
        )
        # Expect 3 samples per split
        self.assertEqual(len(samples["train"]), 3)
        self.assertEqual(len(samples["val"]), 3)

        # Only check that the first validation sample has the expected structure and content
        sample = samples["val"][0]

        # atomic_numbers should now include all entries
        self.assertEqual(
            sample["atomic_numbers"],
            [12, 12, 12, 12, 12, 12, 12, 12, 24, 24, 24, 24, 26, 26, 26, 26],
        )
        np.testing.assert_allclose(
            sample["positions"],
            [
                [6.501579284667969, 2.482605457305908, 0.17546893656253815],
                [10.52541446685791, 6.430670261383057, 1.3528333902359009],
                [6.604191780090332, 6.063041687011719, 2.6255598068237305],
                [10.527249336242676, 10.202180862426758, 1.6697824001312256],
                [10.951179504394531, 5.614882946014404, 3.4311044216156006],
                [5.817686557769775, 9.533682823181152, 3.50799298286438],
                [10.64077091217041, 10.02700424194336, 4.791032791137695],
                [13.884686470031738, 14.976096153259277, 5.004591941833496],
                [12.600369453430176, 12.747586250305176, 5.275933265686035],
                [3.9640486240386963, 7.301289081573486, 0.9946029186248779],
                [8.873032569885254, 8.206246376037598, 3.5990960597991943],
                [8.214850425720215, 12.366679191589355, 4.054942607879639],
                [7.968503475189209, 8.288232803344727, 5.210590839385986],
                [8.45325756072998, 5.113421440124512, 1.7743555307388306],
                [12.942307472229004, 12.719608306884766, 3.583418130874634],
                [12.5682954788208, 8.923619270324707, 4.4600324630737305],
            ],
            rtol=1e-5,
            atol=1e-6,
        )

        true_vals = sample["true"]
        np.testing.assert_allclose(
            true_vals["forces"],
            [
                [0.39692559838294983, 0.8447110056877136, 2.145308494567871],
                [-1.6965211629867554, 0.9914994835853577, -3.532607316970825],
                [-1.9057790040969849, 0.9068858027458191, 0.5525928735733032],
                [-0.6740679740905762, -0.12921838462352753, 1.1806145906448364],
                [-1.152750849723816, -0.02642575092613697, 2.9620842933654785],
                [2.152494192123413, -0.5634263157844543, -2.8250515460968018],
                [-1.4934406280517578, 1.520157814025879, -0.5385276675224304],
                [0.9204066395759583, 0.7224070429801941, 0.0994606614112854],
                [-2.246216058731079, 0.15408992767333984, 6.116621971130371],
                [1.633126139640808, 1.0323141813278198, -0.5072864890098572],
                [0.5769804120063782, -0.7168604135513306, -1.3577898740768433],
                [-0.020680749788880348, 0.36608996987342834, -0.6827691793441772],
                [-0.7543104290962219, 0.33542779088020325, 1.2344539165496826],
                [1.401350498199463, -1.9720216989517212, 0.009758800268173218],
                [3.0335588455200195, -1.259576678276062, -5.405921459197998],
                [-0.17107553780078888, -2.2060537338256836, 0.54905766248703],
            ],
            rtol=1e-5,
            atol=1e-6,
        )
        self.assertAlmostEqual(true_vals["energy"], -57.276607513427734, places=6)
        np.testing.assert_allclose(
            true_vals["stress"],
            [
                0.0009602017817087471,
                0.04748936742544174,
                -0.0102050406858325,
                -0.004416473209857941,
                0.02914390340447426,
                0.00938539020717144,
            ],
            rtol=1e-5,
            atol=1e-6,
        )

        pred_vals = sample["pred"]
        np.testing.assert_allclose(
            pred_vals["forces"],
            [
                [
                    -3.38680183631368e-05,
                    -2.6609601263771765e-05,
                    -1.4655783161288127e-05,
                ],
                [
                    0.00015130020619835705,
                    -0.00027923379093408585,
                    2.677248266991228e-05,
                ],
                [6.18219783063978e-05, -0.00015120544412638992, -1.39865733217448e-06],
                [7.066409307299182e-05, -3.5100034438073635e-05, 4.598424129653722e-05],
                [
                    0.0003826403117273003,
                    -0.0003470162919256836,
                    -0.00040546804666519165,
                ],
                [
                    -0.0002622628817334771,
                    -5.1911429181927815e-05,
                    7.800573075655848e-05,
                ],
                [
                    -0.00023987976601347327,
                    6.416856194846332e-05,
                    -0.0003507291548885405,
                ],
                [8.029423770494759e-05, 0.00025154242757707834, 0.00027568743098527193],
                [0.00043513166019693017, 0.0003121250483673066, -0.0010156125063076615],
                [-0.0001941709779202938, 4.952471863362007e-05, -0.000138252682518214],
                [0.0013612289912998676, 0.0007370631210505962, -0.0013885961379855871],
                [
                    7.677853864151984e-05,
                    -0.00010419067984912544,
                    -1.1125813216494862e-05,
                ],
                [
                    -0.0017924420535564423,
                    -0.00016606520512141287,
                    0.0019055006559938192,
                ],
                [0.0001959451474249363, 0.0004558713117148727, 0.00037357595283538103],
                [
                    -0.0003535982104949653,
                    -0.00042670490802265704,
                    0.0007934362511150539,
                ],
                [
                    6.041663436917588e-05,
                    -0.00028225782443769276,
                    -0.00017312410636804998,
                ],
            ],
            rtol=1e-5,
            atol=1e-6,
        )
        self.assertAlmostEqual(pred_vals["energy"], -7.751392331556417e-06, places=6)
        np.testing.assert_allclose(
            pred_vals["stress"],
            [0.0, 0.0, 0.0, 0.0, 0.0, 0.0],
            rtol=1e-5,
            atol=1e-6,
        )<|MERGE_RESOLUTION|>--- conflicted
+++ resolved
@@ -71,62 +71,6 @@
             self.device,
             self.num_visualization_samples,
         )
-<<<<<<< HEAD
-        # Expect 2 samples per split since dataset length is 2.
-        self.assertEqual(len(samples["train"]), 2)
-        self.assertEqual(len(samples["val"]), 2)
-
-        for split in ["train", "val"]:
-            for sample in samples[split]:
-                # Check top-level keys.
-                for key in [
-                    "idx",
-                    "symbols",
-                    "atomic_numbers",
-                    "positions",
-                    "true",
-                    "pred",
-                ]:
-                    self.assertIn(key, sample)
-
-                # Integers can be compared directly.
-                self.assertEqual(sample["atomic_numbers"], [1, 2])
-                # Use numpy's allclose for float comparisons.
-                np.testing.assert_allclose(
-                    sample["positions"],
-                    [[0.1, 0.2, 0.3], [0.4, 0.5, 0.6]],
-                    rtol=1e-5,
-                    atol=1e-6,
-                )
-
-                true_vals = sample["true"]
-                np.testing.assert_allclose(
-                    true_vals["forces"],
-                    [[0.1, 0.2, 0.3], [0.4, 0.5, 0.6]],
-                    rtol=1e-5,
-                    atol=1e-6,
-                )
-                self.assertAlmostEqual(true_vals["energy"], 1.0, places=4)
-                np.testing.assert_allclose(
-                    true_vals["stress"],
-                    [0.1, 0.2, 0.3, 0.4, 0.5, 0.6],
-                    rtol=1e-5,
-                    atol=1e-6,
-                )
-
-                pred_vals = sample["pred"]
-                np.testing.assert_allclose(
-                    pred_vals["forces"], [[1, 1, 1], [1, 1, 1]], rtol=1e-5, atol=1e-6
-                )
-                self.assertAlmostEqual(pred_vals["energy"], 2.0, places=4)
-                np.testing.assert_allclose(
-                    pred_vals["stress"], [1, 1, 1, 1, 1, 1], rtol=1e-5, atol=1e-6
-                )
-
-    def test_num_visualization_samples_limit(self):
-        dataset = DummyDataset(5)
-        loader = DummyDataLoader(dataset)
-=======
         # Expect 3 samples per split
         self.assertEqual(len(samples["train"]), 3)
         self.assertEqual(len(samples["val"]), 3)
@@ -252,7 +196,6 @@
         """Test sample structure and content for graph mode."""
         self.setup(graph=True)
 
->>>>>>> 056107c1
         samples = collect_samples_for_visualizing(
             self.model,
             True,  # graph mode
